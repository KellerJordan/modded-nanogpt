# Modded-NanoGPT

<<<<<<< HEAD
This is a fast variant of the [PyTorch GPT-2 trainer](https://github.com/karpathy/llm.c/blob/7b929300217ff1a974b63791a228928b39b26409/train_gpt2.py) from
Andrej Karpathy's [llm.c](https://github.com/karpathy/llm.c) repo, which attains the same final validation loss in:
* 2.67B tokens instead of 10B
* 12 minutes on 8xH100 instead of 45

It uses the following techniques:
* Modernized architecture: Rotary embeddings, QK-Norm, and ReLU^2.
* Projection layers initialized to zero (muP-like).
* New optimizer: Muon - Momentum Orthogonalized by Newton-schulz.

To execute the training, run the following three commands.
They should all complete within <20min on an 8xH100 with decent internet connection.
```bash
pip install -r requirements.txt
python data/cached_fineweb10B.py 27 # downloads only the first 2.7B training tokens to save time
./run.sh
```

The result will be a 124M-parameter transformer trained for 5100 steps on 2.67B tokens of Fineweb [1], achieving ~3.277 validation loss.
For comparison, the default llm.c PyTorch trainer yields [>3.28 validation loss after training for 19560 steps on 10B tokens](https://github.com/karpathy/llm.c/discussions/481#:~:text=By%20the%20end%20of%20the%20optimization%20we%27ll%20get%20to%20about%203.29).

## World record history

The following is the progression of world records for the task of *training a model that attains 3.28 validation loss on FineWeb in the minimal amount of time on an 8xH100 machine.*

1. [45 minutes: llm.c baseline](https://github.com/karpathy/llm.c/discussions/481) (05/28/24) [[training log](https://github.com/KellerJordan/modded-nanogpt/blob/master/records/101324_llmc/main.log)] (note: the 90 minute time is on 8xA100; it's 45 minutes on 8xH100)
2. [31.4 minutes: Architectural modernizations and learning rate tuning](https://x.com/kellerjordan0/status/1798863559243513937) (06/06/24) [[training log](https://github.com/KellerJordan/modded-nanogpt/blob/master/records/060624_AdamW/f66d43d7-e449-4029-8adf-e8537bab49ea.log)] (note: this uses half the tokens as the baseline but isn't yet twice as fast since it's slower PyTorch code rather than raw CUDA. also note: by far the biggest improvement here came from simply tripling the learning rate.)
3. [24.9 minutes: Introduced the Muon optimizer](https://x.com/kellerjordan0/status/1842300916864844014) (10/04/24)
4. [22.3 minutes: Muon improvements](https://x.com/kellerjordan0/status/1844820919061287009) (10/11/24) [[reproducible log](https://github.com/KellerJordan/modded-nanogpt/blob/master/records/101024_Muon/eb5659d0-fb6a-49e5-a311-f1f89412f726.txt)]
5. [15.2 minutes: Pad embeddings & architectural modernizations](https://x.com/kellerjordan0/status/1845865698532450646) (10/14/24) [[reproducible log](https://github.com/KellerJordan/modded-nanogpt/blob/master/records/101424_ModernArch/dabaaddd-237c-4ec9-939d-6608a9ed5e27.txt)]
6. [13.1 minutes: Distributed the overhead of Muon](https://x.com/kellerjordan0/status/1847291684016783746) (10/18/24) [[reproducible log](https://github.com/KellerJordan/modded-nanogpt/blob/master/records/101724_DistributedMuon/22d24867-eb5a-4fcc-ae2c-263d0277dfd1.txt)]
7. [12.0 minutes: Upgraded PyTorch from 2.4.1 to 2.5.0](https://x.com/kellerjordan0/status/1847358578686152764) (10/18/24) [[reproducible log](https://github.com/KellerJordan/modded-nanogpt/blob/master/records/101824_PyTorch25/d4bfb25f-688d-4da5-8743-33926fad4842.txt)] (note: this now runs at the same speed per step as the CUDA llm.c trainer!)

Direct contributors to these records: @Grad62304977, @bozavlado, myself

Note: The original llm.c baseline is intended to be closer to a replication of GPT-2 than to an optimized LLM training.
So it's no surprise that there is room to improve; as @karpathy has said, 'llm.c still has a lot of pending optimizations.'
In addition, many of the techniques used in these records are completely standard, such as rotary embeddings.
The goal of this benchmark/speedrun is simply to find out which techniques actually work, and maybe come up with some new ones.
=======
The purpose of this repository is to collaboratively determine the optimal way to train small-scale language models.
We begin with Andrej Karpathy's [PyTorch GPT-2 trainer](https://github.com/karpathy/llm.c/blob/7b929300217ff1a974b63791a228928b39b26409/train_gpt2.py)
from [llm.c](https://github.com/karpathy/llm.c), which attains 3.28 validation cross-entropy loss on the FineWeb dataset after training for 45 minutes on 8 NVIDIA H100 GPUs.
We then iteratively improve the trainer in order to attain the same level of performance in less wallclock time.
The current iteration reaches the same performance as Karpathy's original GPT-2 trainer in:
* 3.4 minutes on 8xH100 (original trainer needed 45)
* 0.73B tokens (original trainer needed 10B)

This improvement in training performance was brought about by the following techniques:
* Modernized architecture: Rotary embeddings, QK-Norm, and ReLU^2
* Muon optimizer [[writeup](https://kellerjordan.github.io/posts/muon/)] [[code](https://github.com/KellerJordan/Muon)]
* Untied head from embedding
* Projection and classification layers initialized to zero (muP-like)
* Logit softcapping (following Gemma 2)
* Skip connections from the embedding to residual stream junctions
* Extra embeddings which are mixed into the values in attention layers (inspired by Zhou et al. 2024)
* FlexAttention with window size warmup

Contributors list (growing with each new record): [@Grad62304977](https://x.com/Grad62304977),
[@jxbz](https://x.com/jxbz), [@bozavlado](https://x.com/bozavlado), [@brendanh0gan](https://x.com/brendanh0gan),
[@KoszarskyB](https://x.com/KoszarskyB), [@fernbear.bsky.social](https://bsky.app/profile/fernbear.bsky.social), [@leloykun](https://x.com/@leloykun), [@YouJiacheng](https://x.com/YouJiacheng), & [@kellerjordan0](https://x.com/kellerjordan0)

---

## Running the current record

To run the current record, run the following commands.
```bash
git clone https://github.com/KellerJordan/modded-nanogpt.git && cd modded-nanogpt
pip install -r requirements.txt
pip install --pre torch==2.6.0.dev20241231+cu126 --index-url https://download.pytorch.org/whl/nightly/cu126 --upgrade # install torch 2.6.0
python data/cached_fineweb10B.py 8 # downloads only the first 0.8B training tokens to save time
./run.sh
```

The result will be a transformer with 124M active parameters trained for 1390 steps on 0.73B tokens of Fineweb [1], achieving ~3.279 mean validation loss (with 0.002 inter-run stddev).
For comparison, the default llm.c PyTorch trainer yields [>3.28 validation loss after training for 19560 steps on 10B tokens](https://github.com/karpathy/llm.c/discussions/481#:~:text=By%20the%20end%20of%20the%20optimization%20we%27ll%20get%20to%20about%203.29).

**Note: torch.compile will take a long time on the first run.**

## Alternative: Running with Docker

For cases where CUDA or NCCL versions aren't compatible with your current system setup, Docker can be a helpful alternative.
This approach standardizes versions for CUDA, NCCL, CUDNN, and Python, reducing dependency issues and simplifying setup. 
Note: an NVIDIA driver must already be installed on the system (useful if only the NVIDIA driver and Docker are available).

```bash
sudo docker build -t modded-nanogpt .
sudo docker run -it --rm --gpus all -v $(pwd):/modded-nanogpt modded-nanogpt python data/cached_fineweb10B.py 10
sudo docker run -it --rm --gpus all -v $(pwd):/modded-nanogpt modded-nanogpt sh run.sh
```

---

## World record history

The following is the progression of world records for the task of *training a neural network to 3.28 validation loss on FineWeb in the minimal amount of time on an 8xH100 machine.*

| # | Record time | Description | Date | Log | Contributors |
| - | - | - | - | - | - |
1 | 45 minutes | [llm.c baseline](https://github.com/karpathy/llm.c/discussions/481) | 05/28/24 | [log](records/101324_llmc/main.log) | @karpathy, llm.c contributors
2 | 31.4 minutes | [Architectural modernizations & tuned learning rate](https://x.com/kellerjordan0/status/1798863559243513937) | 06/06/24 | [log](records/060624_AdamW/f66d43d7-e449-4029-8adf-e8537bab49ea.log) | @kellerjordan0
3 | 24.9 minutes | [Introduced the Muon optimizer](https://x.com/kellerjordan0/status/1842300916864844014) | 10/04/24 | none | @kellerjordan0, @jxbz
4 | 22.3 minutes | [Muon improvements](https://x.com/kellerjordan0/status/1844820919061287009) | 10/11/24 | [log](records/101024_Muon/eb5659d0-fb6a-49e5-a311-f1f89412f726.txt) | @kellerjordan0, @bozavlado
5 | 15.2 minutes | [Pad embeddings & architectural improvements](https://x.com/kellerjordan0/status/1845865698532450646) | 10/14/24 | [log](records/101424_ModernArch/dabaaddd-237c-4ec9-939d-6608a9ed5e27.txt) | @Grad62304977, @kellerjordan0
6 | 13.1 minutes | [Distributed the overhead of Muon](https://x.com/kellerjordan0/status/1847291684016783746) | 10/18/24 | [log](records/101724_DistributedMuon/22d24867-eb5a-4fcc-ae2c-263d0277dfd1.txt) | @kellerjordan0
7 | 12.0 minutes | [Upgraded PyTorch from 2.4.1 to 2.5.0](https://x.com/kellerjordan0/status/1847358578686152764) | 10/18/24 | [log](records/101824_PyTorch25/d4bfb25f-688d-4da5-8743-33926fad4842.txt) | @kellerjordan0
8 | 10.8 minutes | [Untied embed and lm_head](https://x.com/kellerjordan0/status/1853188916704387239) | 11/03/24 | [log](records/110324_UntieEmbed/d6b50d71-f419-4d26-bb39-a60d55ae7a04.txt) | @Grad62304977, @kellerjordan0
9 | 8.2 minutes | [Shortcuts & tweaks](https://x.com/kellerjordan0/status/1854296101303800108) | 11/06/24 | [log](records/110624_ShortcutsTweaks/dd7304a6-cc43-4d5e-adb8-c070111464a1.txt) | @Grad62304977, @kellerjordan0
10 | 7.8 minutes | [Bfloat16 activations](https://x.com/kellerjordan0/status/1855267054774865980) | 11/08/24 | [log](records/110824_CastBf16/a833bed8-2fa8-4cfe-af05-58c1cc48bc30.txt) | @kellerjordan0
11 | 7.2 minutes | [U-net & 2x lr](https://x.com/kellerjordan0/status/1856053121103093922) | 11/10/24 | [log](records/111024_UNetDoubleLr/c87bb826-797b-4f37-98c7-d3a5dad2de74.txt) | @brendanh0gan
12 | 5.03 minutes | [FlexAttention](https://x.com/kellerjordan0/status/1859331370268623321) | 11/19/24 | [log](records/111924_FlexAttention/8384493d-dba9-4991-b16b-8696953f5e6d.txt) | @KoszarskyB
13 | 4.66 minutes | [Attention window warmup](https://x.com/hi_tysam/status/1860851011797053450) | 11/24/24 | [log](records/112424_WindowWarmup/cf9e4571-c5fc-4323-abf3-a98d862ec6c8.txt) | @fernbear.bsky.social
14 | 4.41 minutes | [Value Embeddings](https://x.com/KoszarskyB/status/1864746625572257852) | 12/04/24 | [log](records/120424_ValueEmbed) | @KoszarskyB
15 | 3.95 minutes | [U-net pattern for value embeds, assorted code improvements](https://x.com/YouJiacheng/status/1865761473886347747) | 12/08/24 | [log](records/120824_UNetValueEmbedsTweaks) | @leloykun, @YouJiacheng
16 | 3.80 minutes | [Various code optimizations](https://x.com/YouJiacheng/status/1866734331559071981) | 12/10/24 | [log](records/121024_MFUTweaks) | @YouJiacheng
17 | 3.57 minutes | [Sparsify value embeddings, improve rotary, drop an attn layer](https://x.com/YouJiacheng/status/1868938024731787640) | 12/17/24 | [log](records/121724_SparsifyEmbeds) | @YouJiacheng
18 | 3.4 minutes | [Lower logit softcap from 30 to 15](https://x.com/kellerjordan0/status/1876048851158880624) | 01/04/25 | [log](records/010425_SoftCap/31d6c427-f1f7-4d8a-91be-a67b5dcd13fd.txt) | @KoszarskyB

## Submission rules

New record submissions must:

1. Not modify the train or validation data pipelines. (You can change the batch size, sequence length, attention structure etc.; just don't change the underlying streams of tokens.)
2. Attain ≤ 3.28 mean val loss. (Due to inter-run variance, submissions must provide enough run logs to attain a statistical significance level of p<0.01 that their mean val loss is ≤ 3.28. Example code to compute p-value can be found [here](records/010425_SoftCap#softer-softcap).)

Other than that, anything and everything is fair game!

<!--Note: The original llm.c baseline is intended to be closer to a replication of GPT-2 than to an optimized LLM training.
So it's no surprise that there is room to improve; as @karpathy has said, 'llm.c still has a lot of pending optimizations.'
In addition, many of the techniques used in these records are completely standard, such as rotary embeddings.
The goal of this benchmark/speedrun is simply to find out which techniques actually work, and maybe come up with some new ones.-->
>>>>>>> e4842720
<!--The goal of this benchmark is simply to find out all the techniques which actually work, because I'm going crazy reading all these
LLM training papers
which claim a huge benefit but then use their own idiosyncratic non-competitive benchmark and therefore no one in the community has any idea if it's legit for months.-->
<!--[LLM](https://arxiv.org/abs/2305.14342) [training](https://arxiv.org/abs/2402.17764) [papers](https://arxiv.org/abs/2410.01131)-->
<!--I mean hello??? We're in a completely empirical field; it is insane to not have a benchmark. Ideally everyone uses the same LLM training benchmark,
and then reviewing LLM training papers becomes as simple as checking if they beat the benchmark. It's not like this would be unprecedented, that's how things
were in the ImageNet days.
The only possible 'benefit' I can think of for any empirical field to abandon benchmarks is that it would make it easier to publish false results. Oh, I guess that's why it happened.
Hilarious to think about how, in the often-commented-upon and ongoing collapse of the peer review system, people blame the *reviewers* --
yeah, those guys doing free labor who everyone constantly musters all of their intelligence to lie to, it's *their* fault! My bad, you caught me monologuing.-->

<<<<<<< HEAD
=======
---

### Notable forks

* [https://github.com/BlinkDL/modded-nanogpt-rwkv](https://github.com/BlinkDL/modded-nanogpt-rwkv)
* [https://github.com/nikhilvyas/modded-nanogpt-SOAP](https://github.com/nikhilvyas/modded-nanogpt-SOAP)

---

### Q: What is the point of NanoGPT speedrunning?

A: The officially stated goal of NanoGPT speedrunning is as follows: `gotta go fast`. But for something a little more verbose involving an argument for good benchmarking, here's some kind of manifesto, adorned with a blessing from the master. [https://x.com/karpathy/status/1846790537262571739](https://x.com/karpathy/status/1846790537262571739)

>>>>>>> e4842720
### Q: What makes "NanoGPT speedrunning" not just another idiosyncratic benchmark?

A: Because it is a *competitive* benchmark. In particular, if you attain a new speed record (using whatever method you want), there is an open invitation for you
to post that record (on arXiv or X) and thereby vacuum up all the clout for yourself. I will even help you do it by reposting you as much as I can.

<!--On the contrary, for example, the benchmark used in the [Sophia](https://arxiv.org/abs/2305.14342) paper does *not* have this property.
There is no such open invitation for anyone to compete on the benchmark they used. In particular, if, for a random and definitely not weirdly specific example, you happen to find better AdamW hyperparameters for their training setup than
the ones they used which significantly close the gap between AdamW and their proposed optimizer,
then there is no clear path for you to publish that result in *any* form.
You could try posting it on X.com, but then you would be risking being perceived as aggressive/confrontational, which is *not a good look* in this racket.
So if you're rational, the result probably just dies with you and no one else learns anything
(unless you're in a frontier lab, in which case you can do a nice internal writeup. Boy I'd love to get my hands on those writeups).-->

["Artificial intelligence advances by inventing games and gloating to goad others to play" - Professor Ben Recht](https://www.argmin.net/p/too-much-information)

### Q: NanoGPT speedrunning is cool and all, but meh it probably won't scale and is just overfitting to val loss

<<<<<<< HEAD
A: Ok, well, "at scale" is an infinite category (what if the methods stop working only for >100T models?), so it's impossible for me to conclusively refute the allegation that whatever we're doing here doesn't work at scale.
But if you care about 1.5B models, then you might be convinced by this result:

*Straightforwardly scaling up the speedrun to 1.5B parameters yields a model with GPT-2 (1.5B)-level quality 2.5x more cheaply than [@karpathy's baseline](https://github.com/karpathy/llm.c/discussions/677) ($233 instead of $576):*
=======
A: This is hard to refute, since "at scale" is an infinite category (what if the methods stop working only for >100T models?), making it impossible to fully prove.
Also, I would agree that some of the methods used in the speedrun are unlikely to scale, particularly those which *impose additional structure* on the network, such as logit softcapping.
But if the reader cares about 1.5B models, they might be convinced by this result:

*Straightforwardly scaling up the speedrun (10/18/24 version) to 1.5B parameters yields a model with GPT-2 (1.5B)-level HellaSwag performance 2.5x more cheaply than [@karpathy's baseline](https://github.com/karpathy/llm.c/discussions/677) ($233 instead of $576):*
>>>>>>> e4842720

![](img/nanogpt_speedrun51.png)
[[reproducible log](https://github.com/KellerJordan/modded-nanogpt/blob/master/records/102024_ScaleUp1B/ad8d7ae5-7b2d-4ee9-bc52-f912e9174d7a.txt)]
![](img/nanogpt_speedrun52.png)

<<<<<<< HEAD
## Muon optimizer
=======
---

## [Muon optimizer](https://github.com/KellerJordan/Muon)
>>>>>>> e4842720

Muon is defined as follows:

![](img/algo_optimizer.png)

Where NewtonSchulz5 is the following Newton-Schulz iteration [2, 3], which approximately replaces `G` with `U @ V.T` where `U, S, V = G.svd()`.
```python
@torch.compile
def zeroth_power_via_newtonschulz5(G, steps=5, eps=1e-7):
    assert len(G.shape) == 2
    a, b, c = (3.4445, -4.7750,  2.0315)
    X = G.bfloat16() / (G.norm() + eps)
    if G.size(0) > G.size(1):
        X = X.T 
    for _ in range(steps):
<<<<<<< HEAD
        A = X @ X.T 
        B = A @ X 
        X = a * X + b * B + c * A @ B 
=======
        A = X @ X.T
        B = b * A + c * A @ A
        X = a * X + B @ X
>>>>>>> e4842720
    if G.size(0) > G.size(1):
        X = X.T 
    return X.to(G.dtype)
```

For this training scenario, Muon has the following favorable properties:
<<<<<<< HEAD
* Less memory usage than Adam
* ~1.5x faster training
* <2% wallclock overhead


### Provenance

Many of the choices made to generate this optimizer were obtained experimentally by our pursuit of [CIFAR-10 speedrunning](https://github.com/KellerJordan/cifar10-airbench).
In particular, we experimentally obtained the following practices:
* Using Nesterov momentum inside the update, with orthogonalization applied after momentum.
* Using a specifically quintic Newton-Schulz iteration as the method of orthogonalization.
* Using non-convergent coefficients for the quintic polynomial in order to maximize slope at zero, and thereby minimize the number of necessary Newton-Schulz iterations.
It turns out that the variance doesn't actually matter that much, so we end up with a quintic that (rapidly) converges to the range 0.68, 1.13 upon repeated application, rather than to 1.
* Running the Newton-Schulz iteration in bfloat16 (whereas Shampoo implementations often compute the preconditioners via inverse-pth-roots in fp32 or fp64).

Our use of a Newton-Schulz iteration for orthogonalization traces to [Bernstein & Newhouse (2024)](https://arxiv.org/abs/2409.20325),
who suggested it as a way to compute Shampoo [5, 6] preconditioners, and theoretically explored Shampoo without preconditioner accumulation.
In particular, Jeremy Bernstein @jxbz sent us the draft, which caused us to experiment with various Newton-Schulz iterations as the
orthogonalization method for this optimizer.
If we had used SVD instead of a Newton-Schulz iteration, this optimizer would have been too slow to be useful.
Bernstein & Newhouse also pointed out that Shampoo without preconditioner accumulation is equivalent to steepest descent in the spectral norm,
and therefore Shampoo can be thought of as a way to smooth out spectral steepest descent.
The proposed optimizer can be thought of as a second way of smoothing spectral steepest descent, with a different set of memory and runtime tradeoffs
compared to Shampoo.

---

## Startup script

Here's a good startup script for a fresh instance. If you get `torchrun not found` after this upon running then just close and reopen your tmux tab.

```
sudo apt-get update
sudo apt-get install vim tmux python3-pip python-is-python3 -y
git clone https://github.com/KellerJordan/modded-nanogpt.git
cd modded-nanogpt
tmux

pip install numpy==1.23.5 huggingface-hub tqdm
pip install --upgrade torch &
python data/cached_fineweb10B.py 30
```

## Running on fewer GPUs or with less memory

To run on fewer GPUs, just modify the 1-liner `run.sh` to have a different `--nproc_per_node`. If you don't have enough memory to fit the batch size, then
go into `train_gpt2.py` and scale down the `device_batch_size` by either 1/2 or 1/4.
Both of these changes will have no effect on the training - you should get the exact same loss curve as the most recent record, because the training code
will automatically adjust the gradient accumulation in order to have the same total batch size.

---

## References

1. [Penedo, Guilherme, et al. "The fineweb datasets: Decanting the web for the finest text data at scale." arXiv preprint arXiv:2406.17557 (2024).](https://arxiv.org/abs/2406.17557)
2. Nicholas J. Higham. Functions of Matrices. Society for Industrial and Applied Mathematics, 2008. Equation 5.22.
3. Günther Schulz. Iterative Berechnung der reziproken Matrix. Z. Angew. Math. Mech., 13:57–59, 1933.
4. [Jeremy Bernstein and Laker Newhouse. "Old Optimizer, New Norm: An Anthology." arxiv preprint arXiv:2409.20325 (2024).](https://arxiv.org/abs/2409.20325)
5. [Vineet Gupta, Tomer Koren, and Yoram Singer. "Shampoo: Preconditioned stochastic tensor optimization." International Conference on Machine Learning. PMLR, 2018.](https://arxiv.org/abs/1802.09568)
6. [Anil, Rohan, et al. "Scalable second order optimization for deep learning." arXiv preprint arXiv:2002.09018 (2020).](https://arxiv.org/abs/2002.09018)
7. [Hägele, Alexander, et al. "Scaling Laws and Compute-Optimal Training Beyond Fixed Training Durations." arXiv preprint arXiv:2405.18392 (2024).](https://arxiv.org/abs/2405.18392)

=======
* Lower memory usage than Adam
* ~1.5x better sample-efficiency
* <2% wallclock overhead


### Provenance

Many of the choices made to generate this optimizer were obtained experimentally by our pursuit of [CIFAR-10 speedrunning](https://github.com/KellerJordan/cifar10-airbench).
In particular, we experimentally obtained the following practices:
* Using Nesterov momentum inside the update, with orthogonalization applied after momentum.
* Using a specifically quintic Newton-Schulz iteration as the method of orthogonalization.
* Using non-convergent coefficients for the quintic polynomial in order to maximize slope at zero, and thereby minimize the number of necessary Newton-Schulz iterations.
It turns out that the variance doesn't actually matter that much, so we end up with a quintic that rapidly converges to the range 0.68, 1.13 upon repeated application, rather than converging more slowly to 1.
* Running the Newton-Schulz iteration in bfloat16 (whereas Shampoo implementations often depend on inverse-pth-roots run in fp32 or fp64).

Our use of a Newton-Schulz iteration for orthogonalization traces to [Bernstein & Newhouse (2024)](https://arxiv.org/abs/2409.20325),
who suggested it as a way to compute Shampoo [5, 6] preconditioners, and theoretically explored Shampoo without preconditioner accumulation.
In particular, Jeremy Bernstein @jxbz sent us the draft, which caused us to experiment with various Newton-Schulz iterations as the
orthogonalization method for this optimizer.
If we had used SVD instead of a Newton-Schulz iteration, this optimizer would have been too slow to be useful.
Bernstein & Newhouse also pointed out that Shampoo without preconditioner accumulation is equivalent to steepest descent in the spectral norm,
and therefore Shampoo can be thought of as a way to smooth out spectral steepest descent.
The proposed optimizer can be thought of as a second way of smoothing spectral steepest descent, with a different set of memory and runtime tradeoffs
compared to Shampoo.

---

## Running on fewer GPUs

* To run experiments on fewer GPUs, simply modify `run.sh` to have a different `--nproc_per_node`. This should not change the behavior of the training.
* If you're running out of memory, you may need to reduce the sequence length for FlexAttention (which does change the training. see [here](https://github.com/KellerJordan/modded-nanogpt/pull/38) for a guide)

---

## References

1. [Guilherme Penedo et al. "The fineweb datasets: Decanting the web for the finest text data at scale." arXiv preprint arXiv:2406.17557 (2024).](https://arxiv.org/abs/2406.17557)
2. Nicholas J. Higham. Functions of Matrices. Society for Industrial and Applied Mathematics (2008). Equation 5.22.
3. Günther Schulz. Iterative Berechnung der reziproken Matrix. Z. Angew. Math. Mech., 13:57–59 (1933).
4. [Jeremy Bernstein and Laker Newhouse. "Old Optimizer, New Norm: An Anthology." arxiv preprint arXiv:2409.20325 (2024).](https://arxiv.org/abs/2409.20325)
5. [Vineet Gupta, Tomer Koren, and Yoram Singer. "Shampoo: Preconditioned stochastic tensor optimization." International Conference on Machine Learning. PMLR, 2018.](https://arxiv.org/abs/1802.09568)
6. [Rohan Anil et al. "Scalable second order optimization for deep learning." arXiv preprint arXiv:2002.09018 (2020).](https://arxiv.org/abs/2002.09018)
7. [Alexander Hägele et al. "Scaling Laws and Compute-Optimal Training Beyond Fixed Training Durations." arXiv preprint arXiv:2405.18392 (2024).](https://arxiv.org/abs/2405.18392)
8. [Zhanchao Zhou et al. "Value Residual Learning For Alleviating Attention Concentration In Transformers." arXiv preprint arXiv:2410.17897 (2024).](https://arxiv.org/abs/2410.17897)
9. [Team, Gemma, et al. "Gemma 2: Improving open language models at a practical size." arXiv preprint arXiv:2408.00118 (2024).](https://arxiv.org/abs/2408.00118)
10. [Alec Radford et al. "Language models are unsupervised multitask learners." OpenAI blog 1.8 (2019).](https://cdn.openai.com/better-language-models/language_models_are_unsupervised_multitask_learners.pdf)

## Citation

```
@misc{modded_nanogpt_2024,
  author       = {Keller Jordan and Jeremy Bernstein and Brendan Rappazzo and
                  @fernbear.bsky.social and Boza Vlado and You Jiacheng and
                  Franz Cesista and Braden Koszarsky and @Grad62304977},
  title        = {modded-nanogpt: Speedrunning the NanoGPT baseline},
  year         = {2024},
  url          = {https://github.com/KellerJordan/modded-nanogpt}
}
```

>>>>>>> e4842720
<img src="img/dofa.jpg" alt="itsover_wereback" style="width:100%;">
<|MERGE_RESOLUTION|>--- conflicted
+++ resolved
@@ -1,46 +1,5 @@
 # Modded-NanoGPT
 
-<<<<<<< HEAD
-This is a fast variant of the [PyTorch GPT-2 trainer](https://github.com/karpathy/llm.c/blob/7b929300217ff1a974b63791a228928b39b26409/train_gpt2.py) from
-Andrej Karpathy's [llm.c](https://github.com/karpathy/llm.c) repo, which attains the same final validation loss in:
-* 2.67B tokens instead of 10B
-* 12 minutes on 8xH100 instead of 45
-
-It uses the following techniques:
-* Modernized architecture: Rotary embeddings, QK-Norm, and ReLU^2.
-* Projection layers initialized to zero (muP-like).
-* New optimizer: Muon - Momentum Orthogonalized by Newton-schulz.
-
-To execute the training, run the following three commands.
-They should all complete within <20min on an 8xH100 with decent internet connection.
-```bash
-pip install -r requirements.txt
-python data/cached_fineweb10B.py 27 # downloads only the first 2.7B training tokens to save time
-./run.sh
-```
-
-The result will be a 124M-parameter transformer trained for 5100 steps on 2.67B tokens of Fineweb [1], achieving ~3.277 validation loss.
-For comparison, the default llm.c PyTorch trainer yields [>3.28 validation loss after training for 19560 steps on 10B tokens](https://github.com/karpathy/llm.c/discussions/481#:~:text=By%20the%20end%20of%20the%20optimization%20we%27ll%20get%20to%20about%203.29).
-
-## World record history
-
-The following is the progression of world records for the task of *training a model that attains 3.28 validation loss on FineWeb in the minimal amount of time on an 8xH100 machine.*
-
-1. [45 minutes: llm.c baseline](https://github.com/karpathy/llm.c/discussions/481) (05/28/24) [[training log](https://github.com/KellerJordan/modded-nanogpt/blob/master/records/101324_llmc/main.log)] (note: the 90 minute time is on 8xA100; it's 45 minutes on 8xH100)
-2. [31.4 minutes: Architectural modernizations and learning rate tuning](https://x.com/kellerjordan0/status/1798863559243513937) (06/06/24) [[training log](https://github.com/KellerJordan/modded-nanogpt/blob/master/records/060624_AdamW/f66d43d7-e449-4029-8adf-e8537bab49ea.log)] (note: this uses half the tokens as the baseline but isn't yet twice as fast since it's slower PyTorch code rather than raw CUDA. also note: by far the biggest improvement here came from simply tripling the learning rate.)
-3. [24.9 minutes: Introduced the Muon optimizer](https://x.com/kellerjordan0/status/1842300916864844014) (10/04/24)
-4. [22.3 minutes: Muon improvements](https://x.com/kellerjordan0/status/1844820919061287009) (10/11/24) [[reproducible log](https://github.com/KellerJordan/modded-nanogpt/blob/master/records/101024_Muon/eb5659d0-fb6a-49e5-a311-f1f89412f726.txt)]
-5. [15.2 minutes: Pad embeddings & architectural modernizations](https://x.com/kellerjordan0/status/1845865698532450646) (10/14/24) [[reproducible log](https://github.com/KellerJordan/modded-nanogpt/blob/master/records/101424_ModernArch/dabaaddd-237c-4ec9-939d-6608a9ed5e27.txt)]
-6. [13.1 minutes: Distributed the overhead of Muon](https://x.com/kellerjordan0/status/1847291684016783746) (10/18/24) [[reproducible log](https://github.com/KellerJordan/modded-nanogpt/blob/master/records/101724_DistributedMuon/22d24867-eb5a-4fcc-ae2c-263d0277dfd1.txt)]
-7. [12.0 minutes: Upgraded PyTorch from 2.4.1 to 2.5.0](https://x.com/kellerjordan0/status/1847358578686152764) (10/18/24) [[reproducible log](https://github.com/KellerJordan/modded-nanogpt/blob/master/records/101824_PyTorch25/d4bfb25f-688d-4da5-8743-33926fad4842.txt)] (note: this now runs at the same speed per step as the CUDA llm.c trainer!)
-
-Direct contributors to these records: @Grad62304977, @bozavlado, myself
-
-Note: The original llm.c baseline is intended to be closer to a replication of GPT-2 than to an optimized LLM training.
-So it's no surprise that there is room to improve; as @karpathy has said, 'llm.c still has a lot of pending optimizations.'
-In addition, many of the techniques used in these records are completely standard, such as rotary embeddings.
-The goal of this benchmark/speedrun is simply to find out which techniques actually work, and maybe come up with some new ones.
-=======
 The purpose of this repository is to collaboratively determine the optimal way to train small-scale language models.
 We begin with Andrej Karpathy's [PyTorch GPT-2 trainer](https://github.com/karpathy/llm.c/blob/7b929300217ff1a974b63791a228928b39b26409/train_gpt2.py)
 from [llm.c](https://github.com/karpathy/llm.c), which attains 3.28 validation cross-entropy loss on the FineWeb dataset after training for 45 minutes on 8 NVIDIA H100 GPUs.
@@ -133,7 +92,6 @@
 So it's no surprise that there is room to improve; as @karpathy has said, 'llm.c still has a lot of pending optimizations.'
 In addition, many of the techniques used in these records are completely standard, such as rotary embeddings.
 The goal of this benchmark/speedrun is simply to find out which techniques actually work, and maybe come up with some new ones.-->
->>>>>>> e4842720
 <!--The goal of this benchmark is simply to find out all the techniques which actually work, because I'm going crazy reading all these
 LLM training papers
 which claim a huge benefit but then use their own idiosyncratic non-competitive benchmark and therefore no one in the community has any idea if it's legit for months.-->
@@ -145,8 +103,6 @@
 Hilarious to think about how, in the often-commented-upon and ongoing collapse of the peer review system, people blame the *reviewers* --
 yeah, those guys doing free labor who everyone constantly musters all of their intelligence to lie to, it's *their* fault! My bad, you caught me monologuing.-->
 
-<<<<<<< HEAD
-=======
 ---
 
 ### Notable forks
@@ -160,7 +116,6 @@
 
 A: The officially stated goal of NanoGPT speedrunning is as follows: `gotta go fast`. But for something a little more verbose involving an argument for good benchmarking, here's some kind of manifesto, adorned with a blessing from the master. [https://x.com/karpathy/status/1846790537262571739](https://x.com/karpathy/status/1846790537262571739)
 
->>>>>>> e4842720
 ### Q: What makes "NanoGPT speedrunning" not just another idiosyncratic benchmark?
 
 A: Because it is a *competitive* benchmark. In particular, if you attain a new speed record (using whatever method you want), there is an open invitation for you
@@ -178,30 +133,19 @@
 
 ### Q: NanoGPT speedrunning is cool and all, but meh it probably won't scale and is just overfitting to val loss
 
-<<<<<<< HEAD
-A: Ok, well, "at scale" is an infinite category (what if the methods stop working only for >100T models?), so it's impossible for me to conclusively refute the allegation that whatever we're doing here doesn't work at scale.
-But if you care about 1.5B models, then you might be convinced by this result:
-
-*Straightforwardly scaling up the speedrun to 1.5B parameters yields a model with GPT-2 (1.5B)-level quality 2.5x more cheaply than [@karpathy's baseline](https://github.com/karpathy/llm.c/discussions/677) ($233 instead of $576):*
-=======
 A: This is hard to refute, since "at scale" is an infinite category (what if the methods stop working only for >100T models?), making it impossible to fully prove.
 Also, I would agree that some of the methods used in the speedrun are unlikely to scale, particularly those which *impose additional structure* on the network, such as logit softcapping.
 But if the reader cares about 1.5B models, they might be convinced by this result:
 
 *Straightforwardly scaling up the speedrun (10/18/24 version) to 1.5B parameters yields a model with GPT-2 (1.5B)-level HellaSwag performance 2.5x more cheaply than [@karpathy's baseline](https://github.com/karpathy/llm.c/discussions/677) ($233 instead of $576):*
->>>>>>> e4842720
 
 ![](img/nanogpt_speedrun51.png)
 [[reproducible log](https://github.com/KellerJordan/modded-nanogpt/blob/master/records/102024_ScaleUp1B/ad8d7ae5-7b2d-4ee9-bc52-f912e9174d7a.txt)]
 ![](img/nanogpt_speedrun52.png)
 
-<<<<<<< HEAD
-## Muon optimizer
-=======
 ---
 
 ## [Muon optimizer](https://github.com/KellerJordan/Muon)
->>>>>>> e4842720
 
 Muon is defined as follows:
 
@@ -217,85 +161,15 @@
     if G.size(0) > G.size(1):
         X = X.T 
     for _ in range(steps):
-<<<<<<< HEAD
-        A = X @ X.T 
-        B = A @ X 
-        X = a * X + b * B + c * A @ B 
-=======
         A = X @ X.T
         B = b * A + c * A @ A
         X = a * X + B @ X
->>>>>>> e4842720
     if G.size(0) > G.size(1):
         X = X.T 
     return X.to(G.dtype)
 ```
 
 For this training scenario, Muon has the following favorable properties:
-<<<<<<< HEAD
-* Less memory usage than Adam
-* ~1.5x faster training
-* <2% wallclock overhead
-
-
-### Provenance
-
-Many of the choices made to generate this optimizer were obtained experimentally by our pursuit of [CIFAR-10 speedrunning](https://github.com/KellerJordan/cifar10-airbench).
-In particular, we experimentally obtained the following practices:
-* Using Nesterov momentum inside the update, with orthogonalization applied after momentum.
-* Using a specifically quintic Newton-Schulz iteration as the method of orthogonalization.
-* Using non-convergent coefficients for the quintic polynomial in order to maximize slope at zero, and thereby minimize the number of necessary Newton-Schulz iterations.
-It turns out that the variance doesn't actually matter that much, so we end up with a quintic that (rapidly) converges to the range 0.68, 1.13 upon repeated application, rather than to 1.
-* Running the Newton-Schulz iteration in bfloat16 (whereas Shampoo implementations often compute the preconditioners via inverse-pth-roots in fp32 or fp64).
-
-Our use of a Newton-Schulz iteration for orthogonalization traces to [Bernstein & Newhouse (2024)](https://arxiv.org/abs/2409.20325),
-who suggested it as a way to compute Shampoo [5, 6] preconditioners, and theoretically explored Shampoo without preconditioner accumulation.
-In particular, Jeremy Bernstein @jxbz sent us the draft, which caused us to experiment with various Newton-Schulz iterations as the
-orthogonalization method for this optimizer.
-If we had used SVD instead of a Newton-Schulz iteration, this optimizer would have been too slow to be useful.
-Bernstein & Newhouse also pointed out that Shampoo without preconditioner accumulation is equivalent to steepest descent in the spectral norm,
-and therefore Shampoo can be thought of as a way to smooth out spectral steepest descent.
-The proposed optimizer can be thought of as a second way of smoothing spectral steepest descent, with a different set of memory and runtime tradeoffs
-compared to Shampoo.
-
----
-
-## Startup script
-
-Here's a good startup script for a fresh instance. If you get `torchrun not found` after this upon running then just close and reopen your tmux tab.
-
-```
-sudo apt-get update
-sudo apt-get install vim tmux python3-pip python-is-python3 -y
-git clone https://github.com/KellerJordan/modded-nanogpt.git
-cd modded-nanogpt
-tmux
-
-pip install numpy==1.23.5 huggingface-hub tqdm
-pip install --upgrade torch &
-python data/cached_fineweb10B.py 30
-```
-
-## Running on fewer GPUs or with less memory
-
-To run on fewer GPUs, just modify the 1-liner `run.sh` to have a different `--nproc_per_node`. If you don't have enough memory to fit the batch size, then
-go into `train_gpt2.py` and scale down the `device_batch_size` by either 1/2 or 1/4.
-Both of these changes will have no effect on the training - you should get the exact same loss curve as the most recent record, because the training code
-will automatically adjust the gradient accumulation in order to have the same total batch size.
-
----
-
-## References
-
-1. [Penedo, Guilherme, et al. "The fineweb datasets: Decanting the web for the finest text data at scale." arXiv preprint arXiv:2406.17557 (2024).](https://arxiv.org/abs/2406.17557)
-2. Nicholas J. Higham. Functions of Matrices. Society for Industrial and Applied Mathematics, 2008. Equation 5.22.
-3. Günther Schulz. Iterative Berechnung der reziproken Matrix. Z. Angew. Math. Mech., 13:57–59, 1933.
-4. [Jeremy Bernstein and Laker Newhouse. "Old Optimizer, New Norm: An Anthology." arxiv preprint arXiv:2409.20325 (2024).](https://arxiv.org/abs/2409.20325)
-5. [Vineet Gupta, Tomer Koren, and Yoram Singer. "Shampoo: Preconditioned stochastic tensor optimization." International Conference on Machine Learning. PMLR, 2018.](https://arxiv.org/abs/1802.09568)
-6. [Anil, Rohan, et al. "Scalable second order optimization for deep learning." arXiv preprint arXiv:2002.09018 (2020).](https://arxiv.org/abs/2002.09018)
-7. [Hägele, Alexander, et al. "Scaling Laws and Compute-Optimal Training Beyond Fixed Training Durations." arXiv preprint arXiv:2405.18392 (2024).](https://arxiv.org/abs/2405.18392)
-
-=======
 * Lower memory usage than Adam
 * ~1.5x better sample-efficiency
 * <2% wallclock overhead
@@ -356,5 +230,4 @@
 }
 ```
 
->>>>>>> e4842720
 <img src="img/dofa.jpg" alt="itsover_wereback" style="width:100%;">
