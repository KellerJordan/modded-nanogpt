import os
import sys

with open(sys.argv[0]) as f:
    code = f.read()  # read the code of this file ASAP, for logging
import copy
import glob
import math
import threading
import time
import uuid
from dataclasses import dataclass
from itertools import accumulate
from pathlib import Path

os.environ["PYTORCH_CUDA_ALLOC_CONF"] = "expandable_segments:True"
import torch

torch.empty(
    1, device="cuda", requires_grad=True
).backward()  # prevents a bug on some systems
import torch._dynamo as dynamo
import torch.distributed as dist
import torch.nn.functional as F

# torch._inductor.config.coordinate_descent_tuning = True # we have banned this flag for new records because it causes compilation to take 30min
import triton
import triton.language as tl
from flash_attn_interface import flash_attn_varlen_func
from torch import Tensor, nn

dynamo.config.recompile_limit = 64

# -----------------------------------------------------------------------------
# Custom operators: FP8 matmul by @YouJiacheng


@torch.library.custom_op("nanogpt::mm", mutates_args=())
def mm_op(x: Tensor, w: Tensor, x_s: float, w_s: float, grad_s: float) -> tuple[Tensor, Tensor, Tensor]:
    @torch.compile
    def impl(x: Tensor, w: Tensor):
        assert x.is_contiguous() and w.is_contiguous()
        x_f8 = x.div(x_s).to(torch.float8_e4m3fn)
        w_f8 = w.div(w_s).to(torch.float8_e4m3fn)
        out = torch._scaled_mm(
            x_f8,
            w_f8.T,
            out_dtype=torch.bfloat16,
            scale_a=x.new_tensor(x_s, dtype=torch.float32),
            scale_b=x.new_tensor(w_s, dtype=torch.float32),
            use_fast_accum=True,
        )
        return out, x_f8, w_f8

    return impl(x, w)

@mm_op.register_fake
def _(x: Tensor, w: Tensor, *_):
    assert x.ndim == w.ndim == 2
    assert x.shape[1] == w.shape[1]
    assert x.device == w.device
    assert x.is_contiguous() and w.is_contiguous()
    return x @ w.T, x.to(torch.float8_e4m3fn), w.to(torch.float8_e4m3fn)

@torch.library.custom_op("nanogpt::mm_backward", mutates_args=())
def mm_backward_op(g: Tensor, x_f8: Tensor, w_f8: Tensor, x_s: float, w_s: float, grad_s: float) -> tuple[Tensor, Tensor]:
    @torch.compile
    def impl(grad: Tensor, x_f8: Tensor, w_f8: Tensor):
        assert grad.is_contiguous()
        x_inv_s = grad.new_tensor(x_s, dtype=torch.float32)
        w_inv_s = grad.new_tensor(w_s, dtype=torch.float32)
        grad_inv_s = grad.new_tensor(grad_s, dtype=torch.float32)
        grad_f8 = grad.div(grad_s).to(torch.float8_e5m2)
        grad_x = torch._scaled_mm(
            grad_f8,
            w_f8.T.contiguous().T,
            out_dtype=torch.bfloat16,
            scale_a=grad_inv_s,
            scale_b=w_inv_s,
            use_fast_accum=False,
        )
        # faster than grad_f8_t @ x_f8, for (d_out, d_in) == (50304, 768)
        grad_w = torch._scaled_mm(
            x_f8.T.contiguous(),
            grad_f8.T.contiguous().T,
            out_dtype=torch.float32,
            scale_a=x_inv_s,
            scale_b=grad_inv_s,
            use_fast_accum=False,
        ).T
        return grad_x, grad_w

    return impl(g, x_f8, w_f8)

@mm_backward_op.register_fake
def _(g: Tensor, x_f8: Tensor, w_f8: Tensor, *_):
    return x_f8.to(torch.bfloat16), w_f8.T.contiguous().T.to(torch.float32)

def backward(ctx, grad_out: Tensor, *_):
    x_f8, w_f8 = ctx.saved_tensors
    x_s, w_s, grad_s = ctx.scales
    grad_x, grad_w = torch.ops.nanogpt.mm_backward(
        grad_out, x_f8, w_f8, x_s, w_s, grad_s
    )
    return grad_x, grad_w, None, None, None

def setup_context(ctx: torch.autograd.function.FunctionCtx, inputs, output):
    *_, x_s, w_s, grad_s = inputs
    _, x_f8, w_f8 = output
    ctx.save_for_backward(x_f8, w_f8)
    ctx.scales = x_s, w_s, grad_s
    ctx.set_materialize_grads(False)

mm_op.register_autograd(backward, setup_context=setup_context)

# -----------------------------------------------------------------------------
# Triton kernel for symmetric matrix multiplication by @byronxu99

def _get_autotune_configs():
    return [
        triton.Config(
            {
                "BLOCK_SIZE_M": bm,
                "BLOCK_SIZE_N": bn,
                "BLOCK_SIZE_K": bk,
                "GROUP_SIZE_M": 8,
                "LOWER_UPPER": 1,
            },
            num_stages=stages,
            num_warps=warps,
        )
        for bm in [64, 128]
        for bn in [64, 128, 256]
        for bk in [64, 128]
        for stages, warps in [(3, 4), (3, 8), (4, 4)]
        if bm // bn <= 2 and bn // bm <= 2
    ]

@triton.jit
def _pid_to_block(
    pid,
    M,
    BLOCK_SIZE_M: tl.constexpr,
    BLOCK_SIZE_N: tl.constexpr,
    GROUP_SIZE_M: tl.constexpr,
):
    # Split output matrix into blocks of size (BLOCK_SIZE_M, BLOCK_SIZE_N)
    num_pid_m = tl.cdiv(M, BLOCK_SIZE_M)
    num_pid_n = tl.cdiv(M, BLOCK_SIZE_N)

    # Map PID to a single matrix in batch
    batch_idx = pid // (num_pid_m * num_pid_n)
    pid = pid % (num_pid_m * num_pid_n)

    # Map PID to 2D grid of blocks
    pid_m = pid // num_pid_n
    pid_n = pid % num_pid_n
    pid_m, pid_n = tl.swizzle2d(pid_m, pid_n, num_pid_m, num_pid_n, GROUP_SIZE_M)

    m_idx = pid_m * BLOCK_SIZE_M
    n_idx = pid_n * BLOCK_SIZE_N
    return batch_idx, m_idx, n_idx

@triton.autotune(
    configs=_get_autotune_configs(),
    key=["M", "K", "a_stride_r", "a_stride_c", "c_stride_r", "c_stride_c"],
)
@triton.jit
def ns_line_1_kernel(
    A_ptr, C_ptr,
    M, K,
    a_stride_b, a_stride_r, a_stride_c,
    c_stride_b, c_stride_r, c_stride_c,
    BLOCK_SIZE_M: tl.constexpr,
    BLOCK_SIZE_N: tl.constexpr,
    BLOCK_SIZE_K: tl.constexpr,
    GROUP_SIZE_M: tl.constexpr,
    LOWER_UPPER: tl.constexpr,
):
    pid = tl.program_id(axis=0)
    batch_idx, m_idx, n_idx = _pid_to_block(
        pid, M, BLOCK_SIZE_M, BLOCK_SIZE_N, GROUP_SIZE_M
    )

    # Skip blocks that don't need to be computed
    skip_block_below_diag = (LOWER_UPPER == 0) and (n_idx + BLOCK_SIZE_N <= m_idx)
    skip_block_above_diag = (LOWER_UPPER != 0) and (m_idx + BLOCK_SIZE_M <= n_idx)
    if skip_block_below_diag or skip_block_above_diag:
        return

    # Index into one matrix of batch
    A_ptr += batch_idx * a_stride_b
    C_ptr += batch_idx * c_stride_b

    # Create pointer arrays for A and A.T
    offs_m = (m_idx + tl.arange(0, BLOCK_SIZE_M)) % M
    offs_n = (n_idx + tl.arange(0, BLOCK_SIZE_N)) % M
    offs_k = tl.arange(0, BLOCK_SIZE_K)
    a_ptrs = A_ptr + (offs_m[:, None] * a_stride_r + offs_k[None, :] * a_stride_c)
    at_ptrs = A_ptr + (offs_k[:, None] * a_stride_c + offs_n[None, :] * a_stride_r)

    accumulator = tl.zeros((BLOCK_SIZE_M, BLOCK_SIZE_N), dtype=tl.float32)

    # Accumulate over blocks of K
    for k in tl.range(0, tl.cdiv(K, BLOCK_SIZE_K)):
        a = tl.load(a_ptrs, mask=offs_k[None, :] < K - k * BLOCK_SIZE_K, other=0.0)
        at = tl.load(at_ptrs, mask=offs_k[:, None] < K - k * BLOCK_SIZE_K, other=0.0)
        accumulator = tl.dot(a, at, accumulator)
        a_ptrs += BLOCK_SIZE_K * a_stride_c
        at_ptrs += BLOCK_SIZE_K * a_stride_c

    out_dtype = C_ptr.dtype.element_ty
    output = accumulator.to(out_dtype)

    # Store block of C
    offs_cm = m_idx + tl.arange(0, BLOCK_SIZE_M)
    offs_cn = n_idx + tl.arange(0, BLOCK_SIZE_N)
    c_ptrs = C_ptr + (offs_cm[:, None] * c_stride_r + offs_cn[None, :] * c_stride_c)
    c_mask = (offs_cm[:, None] < M) & (offs_cn[None, :] < M)
    tl.store(c_ptrs, output, mask=c_mask)

    # Store block of C mirrored across the diagonal
    c_ptrs_t = C_ptr + (offs_cn[:, None] * c_stride_r + offs_cm[None, :] * c_stride_c)
    c_mask_t = (offs_cn[:, None] < M) & (offs_cm[None, :] < M)
    tl.store(c_ptrs_t, output.T, mask=c_mask_t)

def ns_line_1(A: torch.Tensor, out: torch.Tensor):
    """
    Launch Triton kernel to compute C = A @ A.T
    """
    assert A.ndim == 2 or A.ndim == 3
    M, K = A.shape[-2:]
    assert out.size(-2) == M, "Output matrix has incorrect shape"
    assert out.size(-1) == M, "Output matrix has incorrect shape"

    batch_size = A.size(0) if A.ndim == 3 else 1
    input_batch_stride = A.stride(0) if A.ndim == 3 else 0
    output_batch_stride = out.stride(0) if out.ndim == 3 else 0

    grid = lambda meta: (
        batch_size * triton.cdiv(M, meta["BLOCK_SIZE_M"]) * triton.cdiv(M, meta["BLOCK_SIZE_N"]),
    )
    ns_line_1_kernel[grid](
        A_ptr=A,
        C_ptr=out,
        M=M,
        K=K,
        a_stride_b=input_batch_stride,
        a_stride_r=A.stride(-2),
        a_stride_c=A.stride(-1),
        c_stride_b=output_batch_stride,
        c_stride_r=out.stride(-2),
        c_stride_c=out.stride(-1),
    )
    return out

@triton.autotune(
    configs=_get_autotune_configs(),
    key=["M", "a_stride_r", "a_stride_c", "c_stride_r", "c_stride_c"],
)
@triton.jit
def ns_line_2_kernel(
    A_ptr, C_ptr,
    M,
    a_stride_b, a_stride_r, a_stride_c,
    c_stride_b, c_stride_r, c_stride_c,
    alpha, beta,
    BLOCK_SIZE_M: tl.constexpr,
    BLOCK_SIZE_N: tl.constexpr,
    BLOCK_SIZE_K: tl.constexpr,
    GROUP_SIZE_M: tl.constexpr,
    LOWER_UPPER: tl.constexpr,
):
    # This is mostly duplicated from ns_line_1_kernel, but also loads and adds a block of A
    # Performance is slightly slower than ns_line_1_kernel, so we use two separate kernels
    pid = tl.program_id(axis=0)
    batch_idx, m_idx, n_idx = _pid_to_block(
        pid, M, BLOCK_SIZE_M, BLOCK_SIZE_N, GROUP_SIZE_M
    )

    # Skip blocks that don't need to be computed
    skip_block_below_diag = (LOWER_UPPER == 0) and (n_idx + BLOCK_SIZE_N <= m_idx)
    skip_block_above_diag = (LOWER_UPPER != 0) and (m_idx + BLOCK_SIZE_M <= n_idx)
    if skip_block_below_diag or skip_block_above_diag:
        return

    # Index into one matrix of batch
    A_ptr += batch_idx * a_stride_b
    C_ptr += batch_idx * c_stride_b

    # Create pointer arrays for A and A.T
    offs_m = (m_idx + tl.arange(0, BLOCK_SIZE_M)) % M
    offs_n = (n_idx + tl.arange(0, BLOCK_SIZE_N)) % M
    offs_k = tl.arange(0, BLOCK_SIZE_K)
    a_ptrs = A_ptr + (offs_m[:, None] * a_stride_r + offs_k[None, :] * a_stride_c)
    at_ptrs = A_ptr + (offs_k[:, None] * a_stride_c + offs_n[None, :] * a_stride_r)

    accumulator = tl.zeros((BLOCK_SIZE_M, BLOCK_SIZE_N), dtype=tl.float32)

    # Accumulate over blocks of K
    for k in tl.range(0, tl.cdiv(M, BLOCK_SIZE_K)):
        a = tl.load(a_ptrs, mask=offs_k[None, :] < M - k * BLOCK_SIZE_K, other=0.0)
        at = tl.load(at_ptrs, mask=offs_k[:, None] < M - k * BLOCK_SIZE_K, other=0.0)
        accumulator = tl.dot(a, at, accumulator)
        a_ptrs += BLOCK_SIZE_K * a_stride_c
        at_ptrs += BLOCK_SIZE_K * a_stride_c

    # Load block of A to add (corresponds to the current block of C)
    offs_am = m_idx + tl.arange(0, BLOCK_SIZE_M)
    offs_an = n_idx + tl.arange(0, BLOCK_SIZE_N)
    a_add_ptrs = A_ptr + (offs_am[:, None] * a_stride_r + offs_an[None, :] * a_stride_c)
    a_add_mask = (offs_am[:, None] < M) & (offs_an[None, :] < M)
    a_add = tl.load(a_add_ptrs, mask=a_add_mask, other=0.0).to(tl.float32)

    # Apply alpha and beta
    accumulator *= alpha
    accumulator += a_add * beta

    out_dtype = C_ptr.dtype.element_ty
    output = accumulator.to(out_dtype)

    # Store block of C
    offs_cm = m_idx + tl.arange(0, BLOCK_SIZE_M)
    offs_cn = n_idx + tl.arange(0, BLOCK_SIZE_N)
    c_ptrs = C_ptr + (offs_cm[:, None] * c_stride_r + offs_cn[None, :] * c_stride_c)
    c_mask = (offs_cm[:, None] < M) & (offs_cn[None, :] < M)
    tl.store(c_ptrs, output, mask=c_mask)

    # Store block of C mirrored across the diagonal
    c_ptrs_t = C_ptr + (offs_cn[:, None] * c_stride_r + offs_cm[None, :] * c_stride_c)
    c_mask_t = (offs_cn[:, None] < M) & (offs_cm[None, :] < M)
    tl.store(c_ptrs_t, output.T, mask=c_mask_t)

def ns_line_2(A: torch.Tensor, alpha: float, beta: float, out: torch.Tensor):
    """
    Launch Triton kernel to compute C = alpha * A @ A.T + beta * A
    """
    assert A.ndim == 2 or A.ndim == 3
    M, K = A.shape[-2:]
    assert M == K, "Input matrix must be square"
    assert out.size(-2) == M
    assert out.size(-1) == M

    batch_size = A.size(0) if A.ndim == 3 else 1
    input_batch_stride = A.stride(0) if A.ndim == 3 else 0
    output_batch_stride = out.stride(0) if out.ndim == 3 else 0

    grid = lambda meta: (
        batch_size * triton.cdiv(M, meta["BLOCK_SIZE_M"]) * triton.cdiv(M, meta["BLOCK_SIZE_N"]),
    )
    ns_line_2_kernel[grid](
        A_ptr=A,
        C_ptr=out,
        M=M,
        a_stride_b=input_batch_stride,
        a_stride_r=A.stride(-2),
        a_stride_c=A.stride(-1),
        c_stride_b=output_batch_stride,
        c_stride_r=out.stride(-2),
        c_stride_c=out.stride(-1),
        alpha=alpha,
        beta=beta,
    )
    return out

@torch.compile(dynamic=False, fullgraph=True) # Must use dynamic=False or else it's much slower
def newton_schulz_triton(G: torch.Tensor):
    a, b, c = (3.4445, -4.7750, 2.0315)
    X = G.bfloat16()
    if G.size(-2) > G.size(-1):
        X = X.mT

    # Ensure spectral norm is at most 1
    X = X / (X.norm(dim=(-2, -1), keepdim=True) + 1e-7)

    # Allocate buffers
    X = X.contiguous()
    A = torch.empty((*X.shape[:-1], X.size(-2)), device=X.device, dtype=X.dtype)
    B = torch.empty_like(A)
    C = torch.empty_like(X)

    ns_line_3 = torch.baddbmm if X.ndim > 2 else torch.addmm

    # Perform the NS iterations
    for _ in range(5):
        ns_line_1(X, out=A)  # A = X @ X.mT
        ns_line_2(A, alpha=c, beta=b, out=B)  # B = b * A + c * A @ A
        ns_line_3(X, B, X, beta=a, out=C)  # C = a * X + B @ X
        X, C = C, X  # Swap references to avoid unnecessary copies

    if G.size(-2) > G.size(-1):
        X = X.mT
    return X

# -----------------------------------------------------------------------------
# Muon optimizer

class Muon(torch.optim.Optimizer):
    """
    Muon - MomentUm Orthogonalized by Newton-schulz

    https://kellerjordan.github.io/posts/muon/

    Muon internally runs standard SGD-momentum, and then performs an orthogonalization post-
    processing step, in which each 2D parameter's update is replaced with the nearest orthogonal
    matrix. To efficiently orthogonalize each update, we use a Newton-Schulz iteration, which has
    the advantage that it can be stably run in bfloat16 on the GPU.

    Warning: This optimizer should not be used for the embedding layer, the final fully connected layer,
    or any {0,1}-D parameters; those should all be optimized by a standard method (e.g., AdamW).
    Though empirically small 1D params perform efficiently here:
        NS approximately performs a magnitude normalization of the grad
        This hyper-optimized class has faster execution time than the current impl of Adam for small params

    Custom distributed sizing:
<<<<<<< HEAD
    The model stores all attn and mlp weights in the same shape, and then updates the view as
    needed on the forward pass. This enables attn and mlp weights to be contained within the same
    dist.reduce_scatter_tensor() call. The model architecture has been customized to enable
    (n_attn_layers+n_mlp_layers*2)%4==0 for batching across 8 GPUs with zero padding on mlp and attn.
=======
    The model stores all attn and mlp weights in the same shape, and then updates the view as 
    needed on the forward pass. This enables attn and mlp weights to be contained within the same 
    dist.reduce_scatter_tensor() call. The model architecture has been customized to enable 
    (n_attn_layers+n_mlp_layers*2)%4==0 for batching across 8 GPUs with zero padding on mlp and attn. 
>>>>>>> c16617b3
    The scheduling is:
        1. reduce scatter smear_gate (1 param 7 padding params)
        2. reduce scatter attn_gate (10 params 6 padding params)
        3. reduce scatter attn/mlp round 1 (10 attn params 6 mlp params)
        4. reduce scatter attn/mlp round 2 (16 mlp params)
        5. wait on step 1, then compute NS of 1 and schedule all gather
        6. wait on step 2, then compute NS of 2 and schedule all gather
        7. wait on step 3, then compute NS of 3 and schedule all gather
            GPUs receive [2 ATTN, 2 ATTN, 2 ATTN, 2 ATTN, 2 ATTN, 2 MLP, 2 MLP, 2 MLP]
            GPUs that receive params of type attn reshape before NS
        8. wait on 4, then compute NS of 4 and schedule all gather
        9. wait for each all gather to complete and update params
    Empirically, leading with small params provides an additional 0.2s improvement.
    """
    def __init__(self, params, lr=0.02, weight_decay=0.01, momentum=0.95, custom_sizing=True):
        defaults = dict(lr=lr, weight_decay=weight_decay, momentum=momentum)
        # custom sizing requires 8 GPUs
        if custom_sizing and dist.get_world_size()==8:
            param_groups = self.generate_custom_param_groups(params)
        else:
            param_groups = self.generate_standard_param_groups(params)
        super().__init__(param_groups, defaults)

    def generate_standard_param_groups(self, params):
        """
        Use this method if running on less than 8 GPU or experimenting with additional attn or mlp modules.
        Creates one param group per size, while giving attn its own param group for resize op.
        """
        params = list(params)
        param_groups = []
        attn_subset = [p for p in params if p.module == 'attn']
        non_attn_subset = [p for p in params if p.module != 'attn']
        param_groups.append(dict(params=attn_subset))

        sizes = {p.shape for p in non_attn_subset}
        for size in sizes:
            group_params = [p for p in non_attn_subset if p.shape == size]
            param_groups.append(dict(params=group_params))
        return param_groups
<<<<<<< HEAD

    def generate_custom_param_groups(self, params):
        """
        Implementation requires that a single GPU does not receive both attn
=======
    
    def generate_custom_param_groups(self, params):
        """
        Implementation requires that a single GPU does not receive both attn 
>>>>>>> c16617b3
        and mlp params when a param group is split across GPUs.
        """
        module_ranks = {
            'smear_gate': 1, # 1 param
            'attn_gate': 2, # 10 params
            'attn': 3, # 10 params
            'mlp': 4, # 22 params
        }
        params = list(params)
        params.sort(key=lambda x: module_ranks.get(x.module))
        idx = 0
        group_sizes = [1,10,16,16]
        assert len(params)==sum(group_sizes)
        param_groups = []
        for size in group_sizes:
            group_params = params[idx:idx+size]
            param_groups.append(dict(params=group_params))
            idx += size
        return param_groups

    @torch.no_grad()
    def step(self):
        # Efficient systems-wise implementation of step developed by @YouJiacheng,
        # @KonstantinWilleke, @alexrgilbert, @adricarda, @tuttyfrutyee, @vdlad,
        # @ryanyang0, and @vagrawal.
        rank = dist.get_rank()
        world_size = dist.get_world_size()
        group_infos = []
        for group in self.param_groups:
            params: list[Tensor] = group["params"]
            if not params:
                continue

            num_params = len(params)
            padded_num_params = (
                (num_params + world_size - 1) // world_size * world_size
            )

            grads_to_stack = [p.grad for p in params]
            if padded_num_params > num_params:
                padding_grad = torch.zeros_like(params[0].grad)
                grads_to_stack.extend(
                    [padding_grad] * (padded_num_params - num_params)
                )

            stacked_grads = torch.stack(grads_to_stack)

            chunk_size = padded_num_params // world_size
            grad_chunk = torch.empty(
                (chunk_size, *params[0].grad.shape),
                dtype=stacked_grads.dtype,
                device=stacked_grads.device,
            )

            reduce_future = dist.reduce_scatter_tensor(
                grad_chunk, stacked_grads, op=dist.ReduceOp.AVG, async_op=True
            ).get_future()

            group_infos.append(
                {
                    "params": params,
                    "grad_chunk": grad_chunk,
                    "reduce_future": reduce_future,
                    "chunk_size": chunk_size,
                    "padded_num_params": padded_num_params,
                }
            )

        all_gather_infos = []
        # Second pass: wait for gradients, compute updates for the local shard of parameters,
        # and launch all async all_gather operations.
        for group, info in zip(self.param_groups, group_infos):
            info["reduce_future"].wait()

            params = info["params"]
            grad_chunk = info["grad_chunk"]
            chunk_size = info["chunk_size"]
            start_idx = rank * chunk_size

            # Determine effective LR and WD once per group, assuming constant for same-shaped params.
            # This helps in vectorizing operations later.
            p_example = params[0]  # All params in a group have the same shape.
            eff_lr_val = (
                group["lr"]
                * max(1, p_example.size(-2) / p_example.size(-1)) ** 0.5
                * getattr(p_example, "lr_mul", 1.0)
            )
            eff_weight_decay_val = (
                group["lr"]
                * group["weight_decay"]
                * getattr(p_example, "wd_mul", 1.0)
            )

            # Prepare a contiguous buffer for the updated parameters for this rank's chunk.
            # This buffer will serve as the input_tensor for dist.all_gather_into_tensor.
            updated_param_chunk = torch.empty(
                (chunk_size, *p_example.shape),
                dtype=p_example.dtype,
                device=p_example.device,
            )

            # List to collect update_grad tensors for batched zeropower computation.
            update_grads_for_zeropower = []

            # Process each parameter in this rank's chunk.
            for i in range(chunk_size):
                param_idx = start_idx + i

                if param_idx >= len(params):
                    # For padding: Fill the corresponding part of the updated_param_chunk with zeros.
                    # These padded entries will not be used by other ranks in the all_gather, but
                    # initializing them prevents uninitialized memory access issues.
                    updated_param_chunk[i].zero_()
                    # Also append a zero tensor for zeropower input if it must be padded.
                    update_grads_for_zeropower.append(
                        torch.zeros_like(p_example.grad)
                    )
                    continue
                p = params[param_idx]
                grad = grad_chunk[
                    i
                ]  # This gradient corresponds to the current parameter p.
                state = self.state[p]

                # Initialize momentum buffer if not present
                if not state:
                    state["momentum_buffer"] = torch.zeros_like(grad)

                momentum_buffer = state["momentum_buffer"]

                # Apply momentum update directly to the persistent momentum buffer in-place.
                momentum_buffer.lerp_(grad, 1 - group["momentum"])

                # Compute the actual `update_grad` for zeropower. This creates a new tensor.
                update_grad = grad.lerp(momentum_buffer, group["momentum"])
                update_grads_for_zeropower.append(update_grad)

                # Copy the current parameter value into the temporary buffer.
                updated_param_chunk[i].copy_(p)

                # Apply weight decay directly to the buffer.
                updated_param_chunk[i].mul_(1 - eff_weight_decay_val)

            # Stack the individual `update_grad` tensors for efficient batched zeropower computation.
            batched_update_grads = torch.stack(update_grads_for_zeropower)

            # Compute zeropower for the entire chunk in a single, batched call.
            original_shape = batched_update_grads.shape
            # Reshape attn params from [hdim, dim*4] to [4,hdim,dim] to apply NS indepedently to Q,K,V,O
            module_idx = start_idx if start_idx<len(params) else 0
            if getattr(params[module_idx],'module','none')=='attn':
                for p in params[module_idx:module_idx+chunk_size]:
                    assert getattr(params[module_idx],'module','none')=='attn'
                batch = 4 * original_shape[0]
<<<<<<< HEAD
                d1 = original_shape[1]
=======
                d1 = original_shape[1] 
>>>>>>> c16617b3
                d2 = original_shape[2] // 4
                batched = batched_update_grads.view(batch, d1, d2)
                v_chunk = newton_schulz_triton(batched)
                v_chunk = v_chunk.view(original_shape)
            else:
                v_chunk = newton_schulz_triton(batched_update_grads)

            # Add the computed zeropower update to the parameters in the buffer.
            # This loop applies the zeropower output (v_chunk) to the `updated_param_chunk` buffer.
            for i in range(chunk_size):
                param_idx = start_idx + i
                if param_idx >= len(params):  # Skip padded entries again.
                    continue

                # Add the computed zeropower update to the parameter in the buffer.
                updated_param_chunk[i].add_(v_chunk[i], alpha=-eff_lr_val)

            stacked_params = torch.empty(
                (info["padded_num_params"], *params[0].shape),
                dtype=params[0].dtype,
                device=params[0].device,
            )
            gather_future = dist.all_gather_into_tensor(
                stacked_params, updated_param_chunk, async_op=True
            ).get_future()

            all_gather_infos.append(
                {
                    "gather_future": gather_future,
                    "stacked_params": stacked_params,
                    "orig_params": params,
                }
            )

        # Final pass: wait for all_gather to complete and copy results back into original parameter tensors.
        for info in all_gather_infos:
            info["gather_future"].wait()
            stacked_params = info["stacked_params"]
            orig_params = info["orig_params"]

            unstacked_params = torch.unbind(stacked_params)
            for i, p in enumerate(orig_params):
                p.copy_(unstacked_params[i], non_blocking=True)


class DistAdam(torch.optim.Optimizer):
    def __init__(self, params, lr: float = 1e-3, betas: tuple[float, float] = (0.9, 0.999), eps: float = 1e-8, weight_decay: float = 0.01):
        defaults = dict(lr=lr, betas=betas, eps=eps, weight_decay=weight_decay)
        params = list(params)
        sizes = {p.shape for p in params}
        # create one buffer per unique parameter-size
        param_groups = []
        for size in sizes:
            group_params = [p for p in params if p.shape == size]
            param_groups.append(dict(params=group_params))
        super().__init__(param_groups, defaults)
        # DistributedAdam implementation by @vagrawal

    @torch.compile
    @torch.no_grad()
    def step(self):
        rank = dist.get_rank()
        world_size = dist.get_world_size()
        reduce_scatter_futures: list[torch.Future] = []
        all_gather_futures: list[torch.Future] = []
        grad_slices = []
        for group in self.param_groups:
            params: list[Tensor] = group["params"]
            for base_i in range(len(params)):
                grad = params[base_i].grad
                rank_size = grad.shape[0] // world_size
                grad_slice = torch.empty_like(grad[:rank_size])
                reduce_scatter_futures.append(dist.reduce_scatter_tensor(grad_slice, grad, op=dist.ReduceOp.AVG, async_op=True).get_future())
                grad_slices.append(grad_slice)

        idx = 0
        for group in self.param_groups:
            beta1, beta2 = group['betas']
            eps = group['eps']
            wd = group['weight_decay']
            params = group['params']
            for base in range(len(params)):
                reduce_scatter_futures[idx].wait()
                p = params[base]
                rank_size = p.shape[0] // world_size
                p_slice = p[rank * rank_size:(rank + 1) * rank_size]
                lr = group['lr'] * getattr(p, "lr_mul", 1.0)
                state = self.state[p]
                g_slice = grad_slices[idx]
                # State init
                if not state:
                    state["step"] = torch.tensor(
                        0, dtype=torch.int64, device=p.device
                    )
                    state["exp_avg"] = torch.zeros(
                        p_slice.shape,
                        dtype=torch.bfloat16,
                        device=p_slice.device,
                    )
                    state["exp_avg_sq"] = torch.zeros(
                        p_slice.shape,
                        dtype=torch.bfloat16,
                        device=p_slice.device,
                    )
                exp_avg = state["exp_avg"]
                exp_avg_sq = state["exp_avg_sq"]
                state["step"] += 1
                t = state["step"]
                # weight decay
                if wd != 0:
                    eff_weight_decay = lr * wd * getattr(p, "wd_mul", 1.0)
                    p_slice.mul_(1 - eff_weight_decay)
                # update running averages
                exp_avg.mul_(beta1).add_(g_slice, alpha=1 - beta1)
                exp_avg_sq.mul_(beta2).addcmul_(g_slice, g_slice, value=1 - beta2)
                # bias corrections
                bias1 = 1 - beta1 ** t
                bias2 = 1 - beta2 ** t
                # compute step
                denom = exp_avg_sq.sqrt().add_(eps)
                step_size = lr * (torch.sqrt(bias2) / bias1)
                update = exp_avg.div(denom).mul_(step_size)
                p_slice.add_(other=update, alpha=-1.0)
                idx += 1
                all_gather_futures.append(dist.all_gather_into_tensor(p, p_slice, async_op=True).get_future())
        torch.futures.collect_all(all_gather_futures).wait()

# -----------------------------------------------------------------------------
# PyTorch nn.Module definitions for the model

def norm(x: Tensor):
    return F.rms_norm(x, (x.size(-1),))

class CastedLinear(nn.Linear):
    def __init__(self, in_features: int, out_features: int, use_fp8=False, x_s=1.0, w_s=1.0, grad_s=1.0):
        super().__init__(in_features, out_features, bias=False)
        self.use_fp8 = use_fp8
        self.x_s = x_s
        self.w_s = w_s
        self.grad_s = grad_s

    def reset_parameters(self) -> None:
        std = 0.5 * (self.in_features ** -0.5) # 0.5 is a bit better than the default 1/sqrt(3)
        bound = (3 ** 0.5) * std
        with torch.no_grad():
            self.weight.uniform_(-bound, bound)

    def forward(self, x: Tensor):
        if self.use_fp8 and self.training:
            _x = x.flatten(0, -2)
            out: Tensor = torch.ops.nanogpt.mm(_x, self.weight, x_s=self.x_s, w_s=self.w_s, grad_s=self.grad_s)[0]
            return out.reshape(*x.shape[:-1], -1)
        else:
            return F.linear(x, self.weight.type_as(x))

# yarn implementation @classiclarryd
class Yarn(nn.Module):
    def __init__(self, head_dim, max_seq_len):
        super().__init__()
        self.head_dim = head_dim
        self.max_seq_len = max_seq_len
        self.reset()
<<<<<<< HEAD

=======
        
>>>>>>> c16617b3
    def reset(self):
        angular_freq = (1 / 1024) ** torch.linspace(0, 1, steps=self.head_dim//4, dtype=torch.float32, device=device)
        # half-truncate RoPE by @YouJiacheng (w/ base freq tuning)
        angular_freq = torch.cat([angular_freq, angular_freq.new_zeros(self.head_dim//4)])
        t = torch.arange(self.max_seq_len, dtype=torch.float32, device=device)
        theta = torch.outer(t, angular_freq)
        self.cos = nn.Buffer(
            theta.cos().to(torch.bfloat16), persistent=False
        )
        self.sin = nn.Buffer(
            theta.sin().to(torch.bfloat16), persistent=False
        )
        self.angular_freq = angular_freq
        # start with 0.1, inspired by 0.12 from @leloykun and learnable scalars used by @brendanh0gan https://x.com/hi_tysam/status/1879693583898591283
        self.attn_scale = 0.1

    def apply(self, old_window: int, new_window: int, alpha: int=1, beta: int=32):
        rotations = args.block_size * old_window * self.angular_freq / (2 * torch.pi)
        scaling_factor = old_window / new_window
        interpolation_weight = torch.clamp((rotations - alpha) / (beta - alpha), 0, 1)
        self.angular_freq *= scaling_factor + interpolation_weight * (1 - scaling_factor)
        t = torch.arange(self.max_seq_len, dtype=torch.float32, device=self.angular_freq.device)
        theta = torch.outer(t, self.angular_freq)
        self.cos.copy_(theta.cos())
        self.sin.copy_(theta.sin())
        self.attn_scale *= 0.2 * math.log(new_window / old_window) + 1

def rotary(x_BTHD: Tensor, cos: Tensor, sin: Tensor):
    assert cos.size(0) >= x_BTHD.size(-3)
    cos, sin = (
        cos[None, : x_BTHD.size(-3), None, :],
        sin[None, : x_BTHD.size(-3), None, :],
    )
    x1, x2 = x_BTHD.chunk(2, dim=-1)
    y1 = x1 * cos + x2 * sin
    y2 = x1 * (-sin) + x2 * cos
    return torch.cat((y1, y2), 3)

@dataclass
class AttnArgs:
    ve: torch.Tensor
    sa_lambdas: torch.Tensor
    seqlens: torch.Tensor
    bm_size: int
    cos: torch.Tensor
    sin: torch.Tensor
    attn_scale: float

class CausalSelfAttention(nn.Module):
    def __init__(self, dim: int, head_dim: int, num_heads: int):
        super().__init__()
        self.num_heads = num_heads
        self.head_dim = head_dim
        self.dim = dim
        self.hdim = num_heads * head_dim

        assert self.hdim == self.dim, "num_heads * head_dim must equal model_dim"
        std = 0.5 * (self.dim ** -0.5)
        bound = (3 ** 0.5) * std # improved init scale by @YouJiacheng
        # merged QKV weights: suggested by many, implemented by @fernbear.bsky.social, and further improved by @YouJiacheng
        # https://x.com/hi_tysam/status/1879699187107033311
        # make matrices the same shape as MLP to enable batched call in optimizer
        self.qkvo_w = nn.Parameter(torch.empty(self.hdim, self.dim*4))
        # label module to enable custom optimizer sizing
        self.qkvo_w.module='attn'
        with torch.no_grad():
            self.qkvo_w.view(4,self.hdim, self.dim)[:3].uniform_(-bound, bound) # init QKV weights
            self.qkvo_w.view(4,self.hdim, self.dim)[3].zero_() # init output weights to zero

        # sparse gated attention to enable context based no-op by @classiclarryd
        self.attn_gate = CastedLinear(12, num_heads)
        # label module to enable custom optimizer sizing
        self.attn_gate.weight.module = 'attn_gate'
        self.attn_gate.weight.detach().zero_()

    def forward(self, x: Tensor, attn_args: AttnArgs):
        B, T = x.size(0), x.size(1) # batch size, sequence length
        assert B == 1, "varlen sequences requires B == 1"
        assert T % 16 == 0
        # unpack attention args
        cos, sin = attn_args.cos, attn_args.sin
        ve, sa_lambdas = attn_args.ve, attn_args.sa_lambdas
        seqlens, attn_scale, bm_size = attn_args.seqlens, attn_args.attn_scale, attn_args.bm_size

        q, k, v = F.linear(x, self.qkvo_w.view(4,self.hdim, self.dim)[:3].flatten(end_dim=1).type_as(x)).view(B, T, 3 * self.num_heads, self.head_dim).chunk(3, dim=-2)
        q, k = norm(q), norm(k) # QK norm @Grad62304977
        q, k = rotary(q, cos, sin), rotary(k, cos, sin)
        if ve is not None:
            v = sa_lambdas[0] * v + sa_lambdas[1] * ve.view_as(v) # @ KoszarskyB & @Grad62304977
        else: # skip mid-layers token value embeddings by @YouJiacheng
            v = sa_lambdas[0] * v

        max_len = args.train_max_seq_len if self.training else (args.val_batch_size // (grad_accum_steps * world_size))

        # use flash_attn over flex_attn @varunneal. flash_attn_varlen suggested by @YouJiacheng
        y = flash_attn_varlen_func(q[0], k[0], v[0], cu_seqlens_q=seqlens, cu_seqlens_k=seqlens, max_seqlen_q=max_len, max_seqlen_k=max_len,
                                   causal=True, softmax_scale=attn_scale, window_size=(bm_size, 0))
        y = y.view(B, T, self.num_heads, self.head_dim)
        y = y * torch.sigmoid(self.attn_gate(x[..., :self.attn_gate.weight.size(-1)])).view(B, T, self.num_heads, 1)
        y = y.contiguous().view(B, T, self.num_heads * self.head_dim) # re-assemble all head outputs side by side
        y = F.linear(y, self.qkvo_w.view(4,self.hdim, self.dim)[3].type_as(y))
        return y

class MLP(nn.Module):
    def __init__(self, dim: int):
        super().__init__()
        hdim = 4 * dim
        # make matrices the same shape to enable batched call in optimizer
        self.c_fc = nn.Parameter(torch.empty(dim, hdim))
        self.c_proj = nn.Parameter(torch.empty(dim, hdim))
        # label modules to enable custom optimizer sizing
        self.c_fc.module='mlp'
        self.c_proj.module='mlp'
        std = 0.5 * (dim ** -0.5)
        bound = (3 ** 0.5) * std # improved init scale by @YouJiacheng
        with torch.no_grad():
            self.c_fc.uniform_(-bound, bound)
            self.c_proj.zero_() # zero init suggested by @Grad62304977

    def forward(self, x: Tensor):
        x = F.linear(x, self.c_fc.T.type_as(x))
        x = F.relu(x).square() # https://arxiv.org/abs/2109.08668v2; ~1-2% better than GELU; suggested by @SKYLINEZ007 and @Grad62304977
        x = F.linear(x, self.c_proj.type_as(x))
        return x


class Block(nn.Module):
    def __init__(self, dim: int, head_dim: int, num_heads: int, layer_idx: int):
        super().__init__()
        # skip attention of blocks.7 (the 8th layer) by @YouJiacheng
        self.attn = CausalSelfAttention(dim, head_dim, num_heads) if layer_idx not in [0, 7] else None
        # skip MLP blocks for first MLP layer by @EmelyanenkoK
        self.mlp = MLP(dim) if layer_idx != 0 else None

    def forward(self, x: Tensor, x0: Tensor, lambdas: Tensor, attn_args: AttnArgs):
        x = lambdas[0] * x + lambdas[1] * x0
        if self.attn is not None:
            x = x + self.attn(norm(x), attn_args)
        if self.mlp is not None:
            x = x + self.mlp(norm(x))
        return x

# -----------------------------------------------------------------------------
# The main model

def next_multiple_of_n(v: float | int, *, n: int):
    return next(x for x in range(n, int(v) + 1 + n, n) if x >= v)

class GPT(nn.Module):
    def __init__(self, vocab_size: int, num_layers: int, num_heads: int, head_dim: int, model_dim: int, max_seq_len: int):
        super().__init__()
        vocab_size = next_multiple_of_n(vocab_size, n=128)
        self.embed = nn.Embedding(vocab_size, model_dim)
        self.smear_gate = CastedLinear(12, 1)
        self.smear_gate.weight.detach().zero_()
        # label modules to enable custom optimizer sizing
        self.smear_gate.weight.module = 'smear_gate'
        # token value embeddings by @KoszarskyB - inspired by @Grad62304977's value residual implementation following https://arxiv.org/abs/2410.17897
        # value embedding code simplification inspired by @ragulpr https://github.com/KellerJordan/modded-nanogpt/pull/78
        self.value_embeds = nn.ModuleList([nn.Embedding(vocab_size, model_dim) for _ in range(3)])
        self.blocks = nn.ModuleList([Block(model_dim, head_dim, num_heads, i) for i in range(num_layers)])
        self.yarn = Yarn(head_dim, max_seq_len)
        # there are only 50257 unique GPT-2 tokens; we extend to nearest multiple of 128 for efficiency.
        # suggested to me by @Grad62304977. this originates from Karpathy's experiments.
        use_fp8 = not os.environ.get("DISABLE_FP8", False)
        self.lm_head = CastedLinear(model_dim, vocab_size, use_fp8=use_fp8, x_s=(model_dim**0.5)/448, w_s=2**-9, grad_s=1/448)
        self.lm_head.weight.detach().zero_() # @Grad62304977
        # Add learnable skip connection weights for decoder layers
        assert num_layers % 2 == 0
        pad = (-num_layers * 6) % dist.get_world_size()
        self.scalars = nn.Parameter(
            torch.cat(
                [
                    -1.5
                    * torch.ones(num_layers),  # skip_weights -> σ(-1.5) ≈ 0.18
                    *[
                        torch.tensor([1.0, 0.0]) for _ in range(num_layers)
                    ],  # block lambdas
                    *[
                        torch.tensor([0.5, 0.5]) for _ in range(num_layers)
                    ],  # SA lambdas
                    torch.zeros(num_layers), #extra zeros params for smear_lambda
                    torch.ones(pad),
                ]
            )
        )
        # set learning rates
        for param in self.embed.parameters():
            param.lr_mul = 75.
        for param in self.value_embeds.parameters():
            param.lr_mul = 75.
        self.lm_head.weight.lr_mul = 1.0
        self.scalars.lr_mul = 5.0

    def forward(self, input_seq: Tensor, target_seq: Tensor, seqlens: Tensor, ws_short: int, ws_long: int):
        assert input_seq.ndim == 1

        ve = [value_embed(input_seq) for value_embed in self.value_embeds]
        # 012 ... 012 structure on token value embeddings by @YouJiacheng, improved on @leloykun's U-net structure
        ve = [None, ve[1], ve[2]] + [None] * (len(self.blocks) - 6) + [ve[0], ve[1], ve[2]]
        assert len(ve) == len(self.blocks)

        short_bm = ws_short * args.block_size
        long_bm = ws_long * args.block_size
        bm_sizes = [None, short_bm, short_bm, short_bm, long_bm, short_bm, short_bm, None, short_bm, short_bm, short_bm, long_bm]
        assert len(bm_sizes) == len(self.blocks)
<<<<<<< HEAD

        x = self.embed(input_seq)

=======

        x = self.embed(input_seq)

>>>>>>> c16617b3
        # smear token embed forward 1 position @classiclarryd
        smear_lambda = self.scalars[5 * len(self.blocks)]
        smear_gate_out = smear_lambda * torch.sigmoid(self.smear_gate(x[1:, :self.smear_gate.weight.size(-1)]))
        x = torch.cat([x[:1], x[1:] + smear_gate_out * x[:-1]])
        x = x0 = norm(x[None])

        # U-net design by @brendanh0gan
        skip_connections = []
        skip_weights = self.scalars[:(len(self.blocks) // 2)]
        lambdas = self.scalars[1 * len(self.blocks): 3 * len(self.blocks)].view(-1, 2)
        sa_lambdas = self.scalars[3 * len(self.blocks): 5 * len(self.blocks)].view(-1, 2)

        n = len(self.blocks) // 2

        # skip layer zero
        for i in range(1,len(self.blocks)):
            attn_args = AttnArgs(
                ve=ve[i],
                sa_lambdas=sa_lambdas[i],
                seqlens=seqlens,
                bm_size=bm_sizes[i],
                cos=self.yarn.cos,
                sin=self.yarn.sin,
                attn_scale=self.yarn.attn_scale
            )
            if i >= n and i<11:
                gate = torch.sigmoid(skip_weights[i - n])  # in (0, 1)
                x = x + gate * skip_connections.pop()
            x = self.blocks[i](x, x0, lambdas[i], attn_args)
            if i < n:
                skip_connections.append(x)

        x = norm(x)
        logits = self.lm_head(x)
        # @Grad62304977 added tanh softcapping following Gemma 2 paper, @KoszarskyB reduced it from 30 to 15, @YouJiacheng shifted it by +15 (2*sigmoid(2*x)=tanh(x)+1)
<<<<<<< HEAD
        logits = torch.sigmoid(logits / logits.new_tensor(7.5)) * logits.new_tensor(30.0)
        logits_for_loss = logits.float() if not self.training else logits
        loss = F.cross_entropy(
            logits_for_loss.view(-1, logits_for_loss.size(-1)),
            target_seq,
            reduction="sum" if self.training else "mean",
        )
=======
        logits = 30 * torch.sigmoid(logits / 7.5)
        loss = F.cross_entropy(logits.view(-1, logits.size(-1)), target_seq, reduction="sum" if self.training else "mean")
>>>>>>> c16617b3
        return loss

# -----------------------------------------------------------------------------
# Distributed data loader

def _load_data_shard(file: Path):
    header = torch.from_file(str(file), False, 256, dtype=torch.int32) # header is 256 int32
    assert header[0] == 20240520, "magic number mismatch in the data .bin file"
    assert header[1] == 1, "unsupported version"
    num_tokens = int(header[2]) # number of tokens (claimed)
    with file.open("rb", buffering=0) as f:
        tokens = torch.empty(num_tokens, dtype=torch.uint16, pin_memory=True) # avoid pin_memory copy by @YouJiacheng
        f.seek(256 * 4)
        nbytes = f.readinto(tokens.numpy()) # avoid bytes->array copy by @YouJiacheng
        assert nbytes == 2 * num_tokens, "number of tokens read does not match header"
    return tokens

BOS_ID = 50256

class BOSFinder:
    # Helper for getting sequences that start at the beginning of documents by @varunneal based on work by @classiclarryd
    def __init__(self, tokens: Tensor, world_size: int = 1, quickload: bool = False):
        # Precompute BOS positions once per shard
        self.tokens=tokens
        self.size = tokens.numel()
        self.quickload = quickload
        if quickload:
            # only scan first 4 million tokens, then kickoff async thread to scan rest
            self.bos_idx = (tokens[:4_000_000] == BOS_ID).nonzero(as_tuple=True)[0].to(torch.int64).cpu().numpy()
            self.thread = None
            self.ready = threading.Event()
            self.start()
        else:
            self.bos_idx = (tokens == BOS_ID).nonzero(as_tuple=True)[0].to(torch.int64).cpu().numpy()
        self.i = 0
        self.world_size = world_size
        self.batch_iter = 0

    def _load(self):
        self.bos_idx_async = (self.tokens == BOS_ID).nonzero(as_tuple=True)[0].to(torch.int64).cpu().numpy()
        self.ready.set()
<<<<<<< HEAD

=======
    
>>>>>>> c16617b3
    def start(self):
        self.ready.clear()
        self.thread = threading.Thread(target=self._load)
        self.thread.start()
<<<<<<< HEAD

=======
    
>>>>>>> c16617b3
    def get(self):
        if self.thread:
            self.ready.wait()
            self.thread.join()
        self.bos_idx = self.bos_idx_async

    def next_batch(self, num_tokens_local: int, max_seq_len: int):
        # if quickload was used, repoint to the full dataset after 5 batches
        if self.quickload and self.batch_iter==5:
            self.get()
        n = len(self.bos_idx)
        starts = [[] for _ in range(self.world_size)]
        ends = [[] for _ in range(self.world_size)]

        idx = self.i
        for r in range(self.world_size):
            cur_len = 0
            while cur_len <= num_tokens_local:
                if idx >= n:
                    raise StopIteration(f"Insufficient BOS ahead of position {cur}; hit tail of shard.")
                cur = self.bos_idx[idx]
                starts[r].append(cur)
                end = min(self.bos_idx[idx + 1] if idx + 1 < n else self.size,
                          cur + max_seq_len,
                          cur + num_tokens_local - cur_len + 1)
                ends[r].append(end)
                cur_len += end - cur
                idx += 1

            assert cur_len == num_tokens_local + 1
        self.i = idx
        self.batch_iter+=1
        return starts, ends

class DataPreloader:
    # Helper for asynchronously loading next shard and indexing bos tokens
    def __init__(self, file_iter, world_size: int = 1):
        self.file_iter = file_iter
        self.world_size = world_size
        self.thread = None
        self.data = None
        self.ready = threading.Event()
<<<<<<< HEAD

=======
    
>>>>>>> c16617b3
    def _load(self):
        tokens = _load_data_shard(next(self.file_iter))
        self.data = (tokens, BOSFinder(tokens, self.world_size))
        self.ready.set()
<<<<<<< HEAD

=======
    
>>>>>>> c16617b3
    def start(self):
        self.ready.clear()
        self.thread = threading.Thread(target=self._load)
        self.thread.start()
<<<<<<< HEAD

=======
    
>>>>>>> c16617b3
    def get(self):
        if self.thread:
            self.ready.wait()
            self.thread.join()
        return self.data

def distributed_data_generator(filename_pattern: str, num_tokens: int, max_seq_len: int, grad_accum_steps: int = 1, align_to_bos: bool = True):
    # align_to_bos: each sequence begins with Beginning of Sequence token, sequences truncated to max_seq_len
    rank = dist.get_rank() if dist.is_initialized() else 0
    world_size = dist.get_world_size() if dist.is_initialized() else 1
    assert num_tokens % (world_size * grad_accum_steps) == 0, "Batch size must be divisible by world size"
    num_tokens = num_tokens // grad_accum_steps

    files = [Path(file) for file in sorted(glob.glob(filename_pattern))]
    if not files:
        raise FileNotFoundError(f"No files found for pattern: {filename_pattern}")

    file_iter = iter(files)  # Use itertools.cycle(files) for multi-epoch training
    tokens = _load_data_shard(next(file_iter))
    if align_to_bos:
        finder = BOSFinder(tokens, world_size=world_size, quickload=True)
        preloader = DataPreloader(file_iter, world_size)
        preloader.start()
    else:
        pos = 0  # for unaligned case

    while True:
        num_tokens_local = num_tokens // world_size
        max_num_docs = next_multiple_of_n(num_tokens_local // 300, n=128)  # median doc length is ~400

        if align_to_bos:
            try:
                seq_starts, seq_ends = finder.next_batch(num_tokens_local, max_seq_len)
                start_idxs, end_idxs = torch.tensor(seq_starts[rank]), torch.tensor(seq_ends[rank])
            except StopIteration:
                # This shard is exhausted, load the next one in the next loop iteration.
                tokens, finder = preloader.get()
                preloader.start()
                continue

            buf = torch.cat([tokens[i:j] for i, j in zip(start_idxs, end_idxs)])
            _inputs = buf[:-1]
            _targets = buf[1:]
            end_idxs[-1] -= 1  # last document was too long to account for _targets offset
            cum_lengths = (end_idxs - start_idxs).cumsum(0)

        else:
            if pos + num_tokens + 1 >= len(tokens):  # should not occur for val data
                tokens, pos = _load_data_shard(next(file_iter)), 0

            pos_local = pos + rank * num_tokens_local
            buf = tokens[pos_local: pos_local + num_tokens_local + 1]
            _inputs = buf[:-1].view(num_tokens_local, )
            _targets = buf[1:].view(num_tokens_local, )

            cum_lengths = torch.nonzero(_inputs == BOS_ID)[:, 0]
            pos += num_tokens


        _cum_lengths = torch.full((max_num_docs,), num_tokens_local)
        _cum_lengths[0] = 0
        _cum_lengths[1:len(cum_lengths) + 1] = cum_lengths

        new_params = yield (
            _inputs.to(device="cuda", dtype=torch.int32, non_blocking=True),
            _targets.to(device="cuda", dtype=torch.int64, non_blocking=True),
            _cum_lengths.to(device="cuda", dtype=torch.int32, non_blocking=True)
        )

        if new_params is not None:
            # makes it possible for generator to receive new (num_tokens, max_seq_len, grad_accum_steps) via .send()
            new_num_tokens, new_max_seq_len, new_grad_accum_steps = new_params
            assert new_num_tokens % (world_size * grad_accum_steps) == 0, "Num tokens must be divisible by world size"
            num_tokens = new_num_tokens
            max_seq_len = new_max_seq_len
            grad_accum_steps = new_grad_accum_steps


# -----------------------------------------------------------------------------
# int main

@dataclass
class Hyperparameters:
    # data
    train_files: str = "data/fineweb10B/fineweb_train_*.bin" # input .bin to train on
    val_files: str = "data/fineweb10B/fineweb_val_*.bin" # input .bin to eval validation loss on
    val_tokens: int = 10485760 # how many tokens of validation data? it's important to keep this fixed for consistent comparisons
    train_batch_size: int = 2048 * 24 * 8
    train_max_seq_len: int = 128 * 16
    val_batch_size: int = 4 * 64 * 1024 * 8
    # optimization
    num_iterations: int = 1640 # number of iterations to run
    iteration_extension = 40 # number of iterations to continue training at final cooldown and window size
    cooldown_frac: int = 0.5 # fraction of training spent cooling down the learning rate
    # evaluation and logging
    run_id: str = f"{uuid.uuid4()}"
    val_loss_every: int = 125 # every how many steps to evaluate val loss? 0 for only at the end
    save_checkpoint: bool = False
    # attention masking
    block_size: int = 128
    ws_schedule: tuple = (3, 7, 11)
    ws_validate: int = 13 # increase final validation ws, used for YaRN extension and short window size @classiclarryd
    ws_long_validate: int = 20 # extend long windows out even further

args = Hyperparameters()

data_path = os.environ.get("DATA_PATH", ".")
args.train_files = os.path.join(data_path, args.train_files)
args.val_files = os.path.join(data_path, args.val_files)

# torchrun sets these env variables
rank = int(os.environ["RANK"])
world_size = int(os.environ["WORLD_SIZE"])
assert 8 % world_size == 0, "world_size must be a divisor of 8"
grad_accum_steps = 8 // world_size
assert torch.cuda.is_available()
device = torch.device("cuda", int(os.environ["LOCAL_RANK"]))
torch.cuda.set_device(device)
dist.init_process_group(backend="nccl", device_id=device)
dist.barrier()
master_process = (rank == 0) # this process will do logging, checkpointing etc.

# begin logging
logfile = None
if master_process:
    run_id = args.run_id
    os.makedirs("logs", exist_ok=True)
    logfile = f"logs/{run_id}.txt"
    print(logfile)
def print0(s, console=False):
    if master_process:
        with open(logfile, "a") as f:
            if console:
                print(s)
            print(s, file=f)

# begin by printing this file (the Python code)
print0(code)
print0("="*100)
# log information about the hardware/software environment this is running on
print0(f"Running Python {sys.version}")
print0(f"Running PyTorch {torch.version.__version__} compiled for CUDA {torch.version.cuda}")
print0(f"Running Triton version {triton.__version__}")

def nvidia_smi():
    import subprocess  # avoid top level import
    return subprocess.run(["nvidia-smi"], stdout=subprocess.PIPE, stderr=subprocess.PIPE, text=True).stdout
print0(nvidia_smi())
print0("="*100)

model: nn.Module = GPT(
    vocab_size=50257,
    num_layers=12,
    num_heads=6,
    head_dim=128,
    model_dim=768,
    max_seq_len=max(args.train_batch_size, args.val_batch_size) // (grad_accum_steps * world_size)
).cuda()
for m in model.modules():
    if isinstance(m, (nn.Embedding, nn.Linear)):
        m.bfloat16()
for param in model.parameters():
    dist.broadcast(param.detach(), 0)

# collect the parameters to optimize
hidden_matrix_params = [p for n, p in model.blocks.named_parameters() if p.ndim >= 2 and "embed" not in n and "gate" not in n]
embed_params = [p for n, p in model.named_parameters() if "embed" in n]
scalar_params = [p for p in model.parameters() if p.ndim < 2]
head_params = [model.lm_head.weight]
gate_params = [p for n, p in model.named_parameters() if "gate" in n]

# init the optimizer(s)
# small adam epsilon by @YouJiacheng. this is an alternate method of fixing the world_size dependence
# discovered by @fernbear.bsky.social https://x.com/hi_tysam/status/1879692937589875094
optimizer1 = DistAdam(
    scalar_params + head_params + embed_params,
    lr=0.008,
    betas=(0.8, 0.95),
    eps=1e-8,
    weight_decay=0.0,
)
optimizer2 = Muon(hidden_matrix_params + gate_params, lr=0.05, momentum=0.95, weight_decay=0.0)
optimizers = [optimizer1, optimizer2]
for opt in optimizers:
    for group in opt.param_groups:
        group["initial_lr"] = group["lr"]

# learning rate schedule: stable then decay
def get_lr(step: int):
    x = min(0.9999,step / args.num_iterations)
    assert 0 <= x < 1
    lr = 1.0
    if x >= 1 - args.cooldown_frac:
        w = (1 - x) / args.cooldown_frac
        lr = w * 1.0 + (1 - w) * 0.1
    return lr

def get_ws(step: int):
    if step == args.num_iterations+args.iteration_extension:
        return args.ws_validate//2, args.ws_validate
    x = min(step / (1 + args.num_iterations),0.9999)
    assert 0 <= x < 1
    ws_idx = int(len(args.ws_schedule) * x)
    return args.ws_schedule[ws_idx]//2, args.ws_schedule[ws_idx]

model: nn.Module = torch.compile(model, dynamic=False, fullgraph=True)

########################################
#            Warmup kernels            #
########################################

# Warmup the training kernels, then re-initialize the state so we aren't cheating
warmup_steps = 30
initial_state = dict(model=copy.deepcopy(model.state_dict()),
                     optimizers=[copy.deepcopy(opt.state_dict()) for opt in optimizers]) # save the initial state
train_loader = distributed_data_generator(args.train_files, args.train_batch_size, args.train_max_seq_len, grad_accum_steps=grad_accum_steps)
ws_long = args.ws_schedule[0]
for step in range(warmup_steps):
    inputs, targets, cum_seqlens = next(train_loader)
    new_ws_long = args.ws_schedule[step % len(args.ws_schedule)]  # each window size is a new graph, need to warm up each with YaRN params
    if new_ws_long > ws_long:
        model.yarn.apply(ws_long, new_ws_long)
        ws_long = new_ws_long
    elif new_ws_long<ws_long:
        model.yarn.reset()
        ws_long = new_ws_long
    model(inputs, targets, cum_seqlens, ws_long//2, ws_long).backward()
    for opt in optimizers:
        opt.step()
    model.zero_grad(set_to_none=True)
model.yarn.reset()
model.load_state_dict(initial_state["model"])
for opt, opt_state in zip(optimizers, initial_state["optimizers"]):
    opt.load_state_dict(opt_state)
del train_loader, initial_state

########################################
#        Training and validation       #
########################################

train_loader = distributed_data_generator(args.train_files, args.train_batch_size, args.train_max_seq_len, grad_accum_steps=grad_accum_steps)
training_time_ms = 0
# start the clock
torch.cuda.synchronize()
t0 = time.perf_counter()
# begin training
train_steps = args.num_iterations + args.iteration_extension
ws_short, ws_long = get_ws(0)
for step in range(train_steps + 1):
    last_step = (step == train_steps)
    ws_short, new_ws_long = get_ws(step)
    if new_ws_long != ws_long:
        model.yarn.apply(ws_long, new_ws_long)
        ws_long=new_ws_long

    # --------------- VALIDATION SECTION -----------------
    if last_step or (args.val_loss_every > 0 and step % args.val_loss_every == 0):
        if last_step:
            ws_long = args.ws_long_validate
        # stop the clock
        torch.cuda.synchronize()
        training_time_ms += 1000 * (time.perf_counter() - t0)
        model.eval()
        assert args.val_tokens % args.val_batch_size == 0
        val_steps = grad_accum_steps * args.val_tokens // args.val_batch_size
        val_loader = distributed_data_generator(args.val_files, args.val_batch_size, -1, grad_accum_steps=grad_accum_steps, align_to_bos=False)
<<<<<<< HEAD
        val_loss = torch.zeros((), device=device, dtype=torch.float32)
=======
        val_loss = 0
>>>>>>> c16617b3
        with torch.no_grad():
            for _ in range(val_steps):
                inputs, targets, cum_seqlens = next(val_loader)
                val_loss += model(inputs, targets, cum_seqlens, ws_short, ws_long)
        val_loss /= val_steps
        del val_loader
        dist.all_reduce(val_loss, op=dist.ReduceOp.AVG)
        print0(f"step:{step}/{train_steps} val_loss:{val_loss:.4f} train_time:{training_time_ms:.0f}ms step_avg:{training_time_ms/max(step, 1):.2f}ms", console=True)
        model.train()
        # start the clock again
        torch.cuda.synchronize()
        t0 = time.perf_counter()

    if last_step:
        if master_process and args.save_checkpoint:
            log = dict(step=step, code=code, model=model.state_dict(), optimizers=[opt.state_dict() for opt in optimizers])
            os.makedirs(f"logs/{run_id}", exist_ok=True)
            torch.save(log, f"logs/{run_id}/state_step{step:06d}.pt")
        # the last step only has the validation loop, so break to avoid training
        break

    # --------------- TRAINING SECTION -----------------
    for _ in range(grad_accum_steps):
        inputs, targets, cum_seqlens = next(train_loader)
        model(inputs, targets, cum_seqlens, ws_short, ws_long).backward()
    # set optimization hyperparameters
    for opt in optimizers:
        for group in opt.param_groups:
            group["lr"] = group["initial_lr"] * get_lr(step)
    for group in optimizer2.param_groups:
        frac = min(step / 300, 1) # momentum warmup for muon
        group["momentum"] = (1 - frac) * 0.85 + frac * 0.95
    # step the optimizers
    for opt in optimizers:
        opt.step()
    # null the gradients
    model.zero_grad(set_to_none=True)
    # logging
    approx_training_time_ms = training_time_ms + 1000 * (time.perf_counter() - t0)
    print0(f"step:{step+1}/{train_steps} train_time:{approx_training_time_ms:.0f}ms step_avg:{approx_training_time_ms/(step + 1):.2f}ms", console=True)

print0(f"peak memory allocated: {torch.cuda.max_memory_allocated() // 1024 // 1024} MiB "
       f"reserved: {torch.cuda.max_memory_reserved() // 1024 // 1024} MiB", console=True)
dist.destroy_process_group()<|MERGE_RESOLUTION|>--- conflicted
+++ resolved
@@ -413,17 +413,10 @@
         This hyper-optimized class has faster execution time than the current impl of Adam for small params
 
     Custom distributed sizing:
-<<<<<<< HEAD
     The model stores all attn and mlp weights in the same shape, and then updates the view as
     needed on the forward pass. This enables attn and mlp weights to be contained within the same
     dist.reduce_scatter_tensor() call. The model architecture has been customized to enable
     (n_attn_layers+n_mlp_layers*2)%4==0 for batching across 8 GPUs with zero padding on mlp and attn.
-=======
-    The model stores all attn and mlp weights in the same shape, and then updates the view as 
-    needed on the forward pass. This enables attn and mlp weights to be contained within the same 
-    dist.reduce_scatter_tensor() call. The model architecture has been customized to enable 
-    (n_attn_layers+n_mlp_layers*2)%4==0 for batching across 8 GPUs with zero padding on mlp and attn. 
->>>>>>> c16617b3
     The scheduling is:
         1. reduce scatter smear_gate (1 param 7 padding params)
         2. reduce scatter attn_gate (10 params 6 padding params)
@@ -463,17 +456,10 @@
             group_params = [p for p in non_attn_subset if p.shape == size]
             param_groups.append(dict(params=group_params))
         return param_groups
-<<<<<<< HEAD
 
     def generate_custom_param_groups(self, params):
         """
         Implementation requires that a single GPU does not receive both attn
-=======
-    
-    def generate_custom_param_groups(self, params):
-        """
-        Implementation requires that a single GPU does not receive both attn 
->>>>>>> c16617b3
         and mlp params when a param group is split across GPUs.
         """
         module_ranks = {
@@ -628,11 +614,7 @@
                 for p in params[module_idx:module_idx+chunk_size]:
                     assert getattr(params[module_idx],'module','none')=='attn'
                 batch = 4 * original_shape[0]
-<<<<<<< HEAD
                 d1 = original_shape[1]
-=======
-                d1 = original_shape[1] 
->>>>>>> c16617b3
                 d2 = original_shape[2] // 4
                 batched = batched_update_grads.view(batch, d1, d2)
                 v_chunk = newton_schulz_triton(batched)
@@ -795,11 +777,7 @@
         self.head_dim = head_dim
         self.max_seq_len = max_seq_len
         self.reset()
-<<<<<<< HEAD
-
-=======
-        
->>>>>>> c16617b3
+
     def reset(self):
         angular_freq = (1 / 1024) ** torch.linspace(0, 1, steps=self.head_dim//4, dtype=torch.float32, device=device)
         # half-truncate RoPE by @YouJiacheng (w/ base freq tuning)
@@ -1006,15 +984,9 @@
         long_bm = ws_long * args.block_size
         bm_sizes = [None, short_bm, short_bm, short_bm, long_bm, short_bm, short_bm, None, short_bm, short_bm, short_bm, long_bm]
         assert len(bm_sizes) == len(self.blocks)
-<<<<<<< HEAD
 
         x = self.embed(input_seq)
 
-=======
-
-        x = self.embed(input_seq)
-
->>>>>>> c16617b3
         # smear token embed forward 1 position @classiclarryd
         smear_lambda = self.scalars[5 * len(self.blocks)]
         smear_gate_out = smear_lambda * torch.sigmoid(self.smear_gate(x[1:, :self.smear_gate.weight.size(-1)]))
@@ -1050,7 +1022,6 @@
         x = norm(x)
         logits = self.lm_head(x)
         # @Grad62304977 added tanh softcapping following Gemma 2 paper, @KoszarskyB reduced it from 30 to 15, @YouJiacheng shifted it by +15 (2*sigmoid(2*x)=tanh(x)+1)
-<<<<<<< HEAD
         logits = torch.sigmoid(logits / logits.new_tensor(7.5)) * logits.new_tensor(30.0)
         logits_for_loss = logits.float() if not self.training else logits
         loss = F.cross_entropy(
@@ -1058,10 +1029,6 @@
             target_seq,
             reduction="sum" if self.training else "mean",
         )
-=======
-        logits = 30 * torch.sigmoid(logits / 7.5)
-        loss = F.cross_entropy(logits.view(-1, logits.size(-1)), target_seq, reduction="sum" if self.training else "mean")
->>>>>>> c16617b3
         return loss
 
 # -----------------------------------------------------------------------------
@@ -1103,20 +1070,12 @@
     def _load(self):
         self.bos_idx_async = (self.tokens == BOS_ID).nonzero(as_tuple=True)[0].to(torch.int64).cpu().numpy()
         self.ready.set()
-<<<<<<< HEAD
-
-=======
-    
->>>>>>> c16617b3
+
     def start(self):
         self.ready.clear()
         self.thread = threading.Thread(target=self._load)
         self.thread.start()
-<<<<<<< HEAD
-
-=======
-    
->>>>>>> c16617b3
+
     def get(self):
         if self.thread:
             self.ready.wait()
@@ -1159,29 +1118,17 @@
         self.thread = None
         self.data = None
         self.ready = threading.Event()
-<<<<<<< HEAD
-
-=======
-    
->>>>>>> c16617b3
+
     def _load(self):
         tokens = _load_data_shard(next(self.file_iter))
         self.data = (tokens, BOSFinder(tokens, self.world_size))
         self.ready.set()
-<<<<<<< HEAD
-
-=======
-    
->>>>>>> c16617b3
+
     def start(self):
         self.ready.clear()
         self.thread = threading.Thread(target=self._load)
         self.thread.start()
-<<<<<<< HEAD
-
-=======
-    
->>>>>>> c16617b3
+
     def get(self):
         if self.thread:
             self.ready.wait()
@@ -1448,11 +1395,7 @@
         assert args.val_tokens % args.val_batch_size == 0
         val_steps = grad_accum_steps * args.val_tokens // args.val_batch_size
         val_loader = distributed_data_generator(args.val_files, args.val_batch_size, -1, grad_accum_steps=grad_accum_steps, align_to_bos=False)
-<<<<<<< HEAD
         val_loss = torch.zeros((), device=device, dtype=torch.float32)
-=======
-        val_loss = 0
->>>>>>> c16617b3
         with torch.no_grad():
             for _ in range(val_steps):
                 inputs, targets, cum_seqlens = next(val_loader)
