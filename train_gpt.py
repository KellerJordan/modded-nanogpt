--- conflicted
+++ resolved
@@ -17,17 +17,12 @@
 import torch.nn.functional as F
 import torch.distributed as dist
 #torch._inductor.config.coordinate_descent_tuning = True # we have banned this flag for new records because it causes compilation to take 30min
-<<<<<<< HEAD
 import numpy as np
 import triton
 import triton.language as tl
 from flash_attn_interface import flash_attn_varlen_func
 import torch._dynamo as dynamo
 dynamo.config.recompile_limit = 64
-=======
-import triton
-import triton.language as tl
->>>>>>> d7e16ad3
 
 # -----------------------------------------------------------------------------
 # Custom operators: FP8 matmul by @YouJiacheng
@@ -233,7 +228,6 @@
     batch_size = A.size(0) if A.ndim == 3 else 1
     input_batch_stride = A.stride(0) if A.ndim == 3 else 0
     output_batch_stride = out.stride(0) if out.ndim == 3 else 0
-<<<<<<< HEAD
 
     grid = lambda meta: (
         batch_size * triton.cdiv(M, meta["BLOCK_SIZE_M"]) * triton.cdiv(M, meta["BLOCK_SIZE_N"]),
@@ -276,50 +270,6 @@
         pid, M, BLOCK_SIZE_M, BLOCK_SIZE_N, GROUP_SIZE_M
     )
 
-=======
-
-    grid = lambda meta: (
-        batch_size * triton.cdiv(M, meta["BLOCK_SIZE_M"]) * triton.cdiv(M, meta["BLOCK_SIZE_N"]),
-    )
-    ns_line_1_kernel[grid](
-        A_ptr=A,
-        C_ptr=out,
-        M=M,
-        K=K,
-        a_stride_b=input_batch_stride,
-        a_stride_r=A.stride(-2),
-        a_stride_c=A.stride(-1),
-        c_stride_b=output_batch_stride,
-        c_stride_r=out.stride(-2),
-        c_stride_c=out.stride(-1),
-    )
-    return out
-
-@triton.autotune(
-    configs=_get_autotune_configs(),
-    key=["M", "a_stride_r", "a_stride_c", "c_stride_r", "c_stride_c"],
-)
-@triton.jit
-def ns_line_2_kernel(
-    A_ptr, C_ptr,
-    M,
-    a_stride_b, a_stride_r, a_stride_c,
-    c_stride_b, c_stride_r, c_stride_c,
-    alpha, beta,
-    BLOCK_SIZE_M: tl.constexpr,
-    BLOCK_SIZE_N: tl.constexpr,
-    BLOCK_SIZE_K: tl.constexpr,
-    GROUP_SIZE_M: tl.constexpr,
-    LOWER_UPPER: tl.constexpr,
-):
-    # This is mostly duplicated from ns_line_1_kernel, but also loads and adds a block of A
-    # Performance is slightly slower than ns_line_1_kernel, so we use two separate kernels
-    pid = tl.program_id(axis=0)
-    batch_idx, m_idx, n_idx = _pid_to_block(
-        pid, M, BLOCK_SIZE_M, BLOCK_SIZE_N, GROUP_SIZE_M
-    )
-
->>>>>>> d7e16ad3
     # Skip blocks that don't need to be computed
     skip_block_below_diag = (LOWER_UPPER == 0) and (n_idx + BLOCK_SIZE_N <= m_idx)
     skip_block_above_diag = (LOWER_UPPER != 0) and (m_idx + BLOCK_SIZE_M <= n_idx)
@@ -650,17 +600,11 @@
         self.attn_gate = CastedLinear(self.attn_gate_dim, num_heads)
         self.attn_gate.weight.detach().zero_()
 
-<<<<<<< HEAD
     def forward(self, x: Tensor, ve: Tensor | None, lambdas: Tensor, seqlens: Tensor, bm_size: int):
         B, T = x.size(0), x.size(1) # batch size, sequence length
         assert B == 1, "varlen sequences requires B == 1"
         assert T % 16 == 0
 
-=======
-    def forward(self, x: Tensor, ve: Tensor | None, lambdas: Tensor, block_mask: BlockMask):
-        B, T = x.size(0), x.size(1) # batch size, sequence length
-        assert B == 1, "Must use batch size = 1 for FlexAttention"
->>>>>>> d7e16ad3
         q, k, v = F.linear(x, self.qkvo_w[:3].flatten(end_dim=1).type_as(x)).view(B, T, 3 * self.num_heads, self.head_dim).chunk(3, dim=-2)
         q, k = norm(q), norm(k) # QK norm @Grad62304977
         q, k = self.rotary(q), self.rotary(k)
@@ -668,16 +612,12 @@
             v = lambdas[0] * v + lambdas[1] * ve.view_as(v) # @KoszarskyB & @Grad62304977
         else: # skip mid-layers token value embeddings by @YouJiacheng
             v = lambdas[0] * v
-<<<<<<< HEAD
 
         max_len = args.train_max_seq_len if self.training else (args.val_batch_size // (grad_accum_steps * world_size))
 
         # use flash_attn over flex_attn @varunneal. flash_attn_varlen suggested by @YouJiacheng
         y = flash_attn_varlen_func(q[0], k[0], v[0], cu_seqlens_q=seqlens, cu_seqlens_k=seqlens, max_seqlen_q=max_len, max_seqlen_k=max_len,
                                    causal=True, softmax_scale=self.attn_scale, window_size=(bm_size, 0))
-=======
-        y = flex_attention(q.transpose(1, 2), k.transpose(1, 2), v.transpose(1, 2), block_mask=block_mask, scale=0.12).transpose(1, 2)
->>>>>>> d7e16ad3
         y = y.view(B, T, self.num_heads, self.head_dim)
         y = y * torch.sigmoid(self.attn_gate(x[..., :self.attn_gate_dim])).view(B, T, self.num_heads, 1)
         y = y.contiguous().view(B, T, self.num_heads * self.head_dim) # re-assemble all head outputs side by side
@@ -737,11 +677,7 @@
         # there are only 50257 unique GPT-2 tokens; we extend to nearest multiple of 128 for efficiency.
         # suggested to me by @Grad62304977. this originates from Karpathy's experiments.
         use_fp8 = not os.environ.get("DISABLE_FP8", False)
-<<<<<<< HEAD
         self.lm_head = CastedLinear(model_dim, vocab_size, use_fp8=use_fp8, x_s=(model_dim**0.5)/448, w_s=2**-9, grad_s=1/448)
-=======
-        self.lm_head = CastedLinear(model_dim, vocab_size, use_fp8=use_fp8, x_s=(model_dim**0.5)/448, w_s=24/448, grad_s=1/448)
->>>>>>> d7e16ad3
         self.lm_head.weight.detach().zero_() # @Grad62304977
         # Add learnable skip connection weights for decoder layers
         assert num_layers % 2 == 0
@@ -812,7 +748,6 @@
         assert nbytes == 2 * num_tokens, "number of tokens read does not match header"
     return tokens
 
-<<<<<<< HEAD
 BOS_ID = 50256
 
 class BOSFinder:
@@ -916,48 +851,6 @@
             max_seq_len = new_max_seq_len
             grad_accum_steps = new_grad_accum_steps 
 
-=======
-# find world_size starting indicies, such that each begins with token 50256 and local_batches don't overlap
-def find_batch_starts(tokens: Tensor, pos: int, seq_len: int, token_window: int):
-    boundary_mask = tokens[pos : pos + token_window] == 50256
-    boundary_positions = torch.nonzero(boundary_mask, as_tuple=False).squeeze(-1) + pos
-    start = boundary_positions[0].item()
-    starts = []
-    for i in range(1, len(boundary_positions)):
-        end = boundary_positions[i].item() 
-        if end - start >= seq_len:
-            starts.append(start) # append start once end pos is confirmed
-            if len(starts) == dist.get_world_size():
-                return starts, end - pos
-            start = end
-    assert False # increase token_window if necessary
-
-def distributed_data_generator(filename_pattern: str, seq_len: int, grad_accum_steps: int, align_to_bos: bool):
-    rank = dist.get_rank()
-    world_size = dist.get_world_size()
-    batch_size = seq_len * world_size
-    files = [Path(file) for file in sorted(glob.glob(filename_pattern))]
-    file_iter = iter(files) # use itertools.cycle(files) instead if you want to do multi-epoch training
-    tokens, pos = _load_data_shard(next(file_iter)), 0
-    while True:
-        token_window = grad_accum_steps * (2 * batch_size if align_to_bos else batch_size) # provide buffer to handle samples up to length seq_len
-        if pos + token_window + 1 >= len(tokens):
-            tokens = _load_data_shard(next(file_iter))
-            pos = 0
-        for _ in range(grad_accum_steps):
-            if align_to_bos:
-                batch_starts, tokens_consumed = find_batch_starts(tokens, pos, seq_len, token_window)
-                start_idx = batch_starts[rank]
-            else:
-                tokens_consumed = batch_size
-                start_idx = pos + rank * seq_len
-            buf = tokens[start_idx:][:seq_len + 1]
-            inputs = buf[:-1].to(device="cuda", dtype=torch.int32, non_blocking=True) # no sync on host side;
-            targets = buf[1:].to(device="cuda", dtype=torch.int64, non_blocking=True) # H2D in another stream isn't helpful.
-            pos += tokens_consumed
-            token_window -= tokens_consumed
-            yield inputs, targets
->>>>>>> d7e16ad3
 
 # -----------------------------------------------------------------------------
 # int main
@@ -972,7 +865,6 @@
     train_max_seq_len: int = 128 * 16
     val_batch_size: int = 4 * 64 * 1024 * 8
     # optimization
-<<<<<<< HEAD
     num_iterations: int = 1670 # number of iterations to run
     cooldown_frac: int = 0.45 # fraction of training spent cooling down the learning rate
     # evaluation and logging
@@ -983,14 +875,6 @@
     block_size: int = 128
     ws_schedule: tuple = (3, 7, 11)
 
-=======
-    num_iterations = 1695 # number of iterations to run
-    cooldown_frac = 0.45 # fraction of training spent cooling down the learning rate
-    # evaluation and logging
-    run_id = uuid.uuid4()
-    val_loss_every = 125 # every how many steps to evaluate val loss? 0 for only at the end
-    save_checkpoint = False
->>>>>>> d7e16ad3
 args = Hyperparameters()
 
 data_path = os.environ.get("DATA_PATH", ".")
@@ -1030,10 +914,7 @@
 print0(f"Running Python {sys.version}")
 print0(f"Running PyTorch {torch.version.__version__} compiled for CUDA {torch.version.cuda}")
 print0(f"Running Triton version {triton.__version__}")
-<<<<<<< HEAD
-
-=======
->>>>>>> d7e16ad3
+
 def nvidia_smi():
     import subprocess  # avoid top level import
     return subprocess.run(["nvidia-smi"], stdout=subprocess.PIPE, stderr=subprocess.PIPE, text=True).stdout
@@ -1076,7 +957,6 @@
     lr = 1.0
     if x >= 1 - args.cooldown_frac:
         w = (1 - x) / args.cooldown_frac
-<<<<<<< HEAD
         lr = w * 1.0 + (1 - w) * 0.1
     return lr
 
@@ -1085,21 +965,6 @@
     assert 0 <= x < 1
     ws_idx = int(len(args.ws_schedule) * x)
     return args.ws_schedule[ws_idx]
-=======
-        return w * 1.0 + (1 - w) * 0.1
-
-# attention window size schedule: linearly increase
-@lru_cache(1)
-def get_window_size_blocks_helper(window_size: int):
-    return torch.tensor(window_size // 128, dtype=torch.int32, pin_memory=True).cuda(non_blocking=True)
-def get_window_size_blocks(step: int):
-    x = step / args.num_iterations # progress in training
-    assert 0 <= x <= 1
-    # Linearly increase the block-wise sliding window size over training 128 -> 1792
-    # increase by @fernbear.bsky.social; block-wise by @YouJiacheng
-    window_size = next_multiple_of_n(1728 * x, n=128)
-    return get_window_size_blocks_helper(window_size)
->>>>>>> d7e16ad3
 
 model: nn.Module = torch.compile(model, dynamic=False, fullgraph=True)
 
@@ -1111,18 +976,11 @@
 warmup_steps = 30
 initial_state = dict(model=copy.deepcopy(model.state_dict()),
                      optimizers=[copy.deepcopy(opt.state_dict()) for opt in optimizers]) # save the initial state
-<<<<<<< HEAD
 train_loader = distributed_data_generator(args.train_files, args.train_batch_size, args.train_max_seq_len, grad_accum_steps=grad_accum_steps)
 for step in range(warmup_steps):
     inputs, targets, cum_seqlens = next(train_loader)
     ws = args.ws_schedule[step % len(args.ws_schedule)]  # each window size is a new graph, need to warm up each
     model(inputs, targets, cum_seqlens, ws).backward()
-=======
-train_loader = distributed_data_generator(args.train_files, args.train_seq_len, grad_accum_steps, align_to_bos=True)
-for _ in range(warmup_steps):
-    inputs, targets = next(train_loader)
-    model(inputs, targets, get_window_size_blocks(1)).backward()
->>>>>>> d7e16ad3
     for opt in optimizers:
         opt.step()
     model.zero_grad(set_to_none=True)
@@ -1135,11 +993,7 @@
 #        Training and validation       #
 ########################################
 
-<<<<<<< HEAD
 train_loader = distributed_data_generator(args.train_files, args.train_batch_size, args.train_max_seq_len, grad_accum_steps=grad_accum_steps)
-=======
-train_loader = distributed_data_generator(args.train_files, args.train_seq_len, grad_accum_steps, align_to_bos=True)
->>>>>>> d7e16ad3
 training_time_ms = 0
 # start the clock
 torch.cuda.synchronize()
@@ -1156,16 +1010,9 @@
         torch.cuda.synchronize()
         training_time_ms += 1000 * (time.perf_counter() - t0)
         model.eval()
-<<<<<<< HEAD
         assert args.val_tokens % args.val_batch_size == 0
         val_steps = grad_accum_steps * args.val_tokens // args.val_batch_size
         val_loader = distributed_data_generator(args.val_files, args.val_batch_size, -1, grad_accum_steps=grad_accum_steps, align_to_bos=False)
-=======
-        val_batch_size = world_size * args.val_seq_len
-        assert args.val_tokens % val_batch_size == 0
-        val_steps = args.val_tokens // val_batch_size
-        val_loader = distributed_data_generator(args.val_files, args.val_seq_len, grad_accum_steps, align_to_bos=False)
->>>>>>> d7e16ad3
         val_loss = 0
         with torch.no_grad():
             for _ in range(val_steps):
@@ -1190,13 +1037,8 @@
 
     # --------------- TRAINING SECTION -----------------
     for _ in range(grad_accum_steps):
-<<<<<<< HEAD
         inputs, targets, cum_seqlens = next(train_loader)
         model(inputs, targets, cum_seqlens, ws).backward()
-=======
-        inputs, targets = next(train_loader)
-        model(inputs, targets, get_window_size_blocks(step)).backward()
->>>>>>> d7e16ad3
     # set optimization hyperparameters
     for opt in optimizers:
         for group in opt.param_groups:
