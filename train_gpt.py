--- conflicted
+++ resolved
@@ -1640,11 +1640,7 @@
                 val_loss += model(inputs, targets, cum_seqlens, ws_short, ws_long)
         val_loss /= val_steps
         del val_loader
-<<<<<<< HEAD
         dist.reduce(val_loss, 0, op=dist.ReduceOp.AVG)
-=======
-        dist.all_reduce(val_loss, op=dist.ReduceOp.AVG)               
->>>>>>> 5837f63d
         print0(f"step:{step}/{train_steps} val_loss:{val_loss:.4f} train_time:{training_time_ms:.0f}ms step_avg:{training_time_ms/max(step, 1):.2f}ms", console=True)
         model.train()
         # start the clock again
