--- conflicted
+++ resolved
@@ -1037,11 +1037,7 @@
         x = norm(x)
         logits = self.lm_head(x)
         # @Grad62304977 added tanh softcapping following Gemma 2 paper, @KoszarskyB reduced it from 30 to 15, @YouJiacheng shifted it by +15 (2*sigmoid(2*x)=tanh(x)+1)
-<<<<<<< HEAD
         logits = 30 * torch.sigmoid(logits / 7.5)
-=======
-        logits = torch.sigmoid(logits / logits.new_tensor(7.5)) * logits.new_tensor(30.0)
->>>>>>> fab427a7
         logits_for_loss = logits.float() if not self.training else logits
         loss = F.cross_entropy(
             logits_for_loss.view(-1, logits_for_loss.size(-1)),
