import os
import platform
import sys

with open(sys.argv[0]) as f:
    code = f.read()  # read the code of this file ASAP, for logging
import copy
import time
import uuid
from dataclasses import dataclass
from functools import lru_cache
from pathlib import Path

os.environ["PYTORCH_ALLOC_CONF"] = "expandable_segments:True"
import torch

torch.empty(
    1, device="cuda", requires_grad=True
).backward()  # prevents a bug on some systems
import torch.distributed as dist
import torch.nn.functional as F
from torch import nn, Tensor

# use of FlexAttention contributed by @KoszarskyB
from torch.nn.attention.flex_attention import BlockMask, flex_attention
<<<<<<< HEAD
torch._inductor.config.coordinate_descent_tuning = True # we allow this flag for medium track
=======


torch._inductor.config.coordinate_descent_tuning = (
    True  # we allow this flag for medium track
)
# torch._dynamo.config.compiled_autograd = True


class Snoo:
    """
    @DominikKallusky, @vishal9-team, @vinaysrao

    Sparse Nesterov Outer Optimizer (Snoo) is a momentum-based wrapper to any optimizer that can
    improve the stability and smoothness of the optimization process and thus the quality
    of large language models (LLM) and other models. Snoo implicitly adds temporal regularization
    to the parameters, thus smoothing the training trajectory and instilling a bias towards flatter
    minima and lower parameter norms. Snoo is computationally efficient, incurring minimal overhead
    in compute and moderate memory usage.
    """

    @torch.no_grad()
    def __init__(self, model: nn.Module, lr: float, momentum: float, k: int) -> None:
        self.model = model
        self.lr = lr
        self.momentum = momentum
        self.k = k
        self.current_step = 0
        self.outer_buf = [p.clone() for p in model.parameters()]
        self.model_params = list(self.model.parameters())
        self.optimizer = torch.optim.SGD(
            self.model.parameters(),
            lr=lr,
            momentum=momentum,
            nesterov=True,
            fused=True,
        )

    @torch.no_grad()
    def step(
        self,
    ) -> None:
        if self.current_step % self.k == 0:
            for p_new, p_old in zip(self.model_params, self.outer_buf):
                p_new.grad = p_old.data - p_new.data
                p_new.copy_(p_old, non_blocking=True)

            self.optimizer.step()

            for p_new, p_old in zip(self.model_params, self.outer_buf):
                p_old.copy_(p_new, non_blocking=True)
        self.current_step += 1

    def state_dict(self):
        state_dict = {
            "current_step": self.current_step,
            "lr": self.lr,
            "momentum": self.momentum,
            "k": self.k,
            "outer_buf": [p.clone() for p in self.outer_buf],
            "optimizer_state_dict": self.optimizer.state_dict(),
        }
        return state_dict

    def load_state_dict(self, state_dict):
        self.current_step = state_dict["current_step"]
        self.lr = state_dict["lr"]
        self.momentum = state_dict["momentum"]
        self.k = state_dict["k"]
        for p_src, p_dst in zip(state_dict["outer_buf"], self.outer_buf):
            p_dst.copy_(p_src)
        self.optimizer.load_state_dict(state_dict["optimizer_state_dict"])

>>>>>>> d82daa60

# -----------------------------------------------------------------------------
# Muon optimizer


def zeropower_via_newtonschulz5(G: Tensor) -> Tensor:
    """
    Newton-Schulz iteration to compute the zeroth power / orthogonalization of G. We opt to use a
    quintic iteration whose coefficients are selected to maximize the slope at zero. For the purpose
    of minimizing steps, it turns out to be empirically effective to keep increasing the slope at
    zero even beyond the point where the iteration no longer converges all the way to one everywhere
    on the interval. This iteration therefore does not produce UV^T but rather something like US'V^T
    where S' is diagonal with S_{ii}' ∈ [1 - l, 1 + r], which turns out not to hurt model
    performance at all relative to UV^T, where USV^T = G is the SVD.
    """
    assert (
        G.ndim >= 2
    )  # batched Muon implementation by @scottjmaddox, and put into practice in the record by @YouJiacheng
    X = G.bfloat16()
    if G.size(-2) > G.size(-1):
        X = X.mT

    # Ensure spectral norm is at most 1
    X = X / (X.norm(dim=(-2, -1), keepdim=True) + 1e-7)
    # Perform the NS iterations
    for a, b, c in [
        (4.0848, -6.8946, 2.9270),
        (3.9505, -6.3029, 2.6377),
        (3.7418, -5.5913, 2.3037),
        (2.8769, -3.1427, 1.2046),
        (2.8366, -3.0525, 1.2012),
    ]:
        A = X @ X.mT
        B = (
            b * A + c * A @ A
        )  # quintic computation strategy adapted from suggestion by @jxbz, @leloykun, and @YouJiacheng
        X = a * X + B @ X

    if G.size(-2) > G.size(-1):
        X = X.mT
    return X


@torch.compile
<<<<<<< HEAD
def update(acc_bf16_view_u16: Tensor, mantissa: Tensor, momentum_buffer: Tensor, smoothed_update_buffer: Tensor, grad: Tensor, momentum: Tensor, update_smoothing: Tensor, eff_lr: Tensor, eff_weight_decay: Tensor):
=======
def update(
    acc_bf16_view_u16: Tensor,
    mantissa: Tensor,
    momentum_buffer: Tensor,
    grad: Tensor,
    momentum: Tensor,
    eff_lr: Tensor,
    eff_weight_decay: Tensor,
):
>>>>>>> d82daa60
    assert acc_bf16_view_u16.dtype == mantissa.dtype == torch.uint16
    grad = grad.float()
    momentum_buffer.copy_(momentum * momentum_buffer + (1 - momentum) * grad)
    v = zeropower_via_newtonschulz5(momentum * momentum_buffer + (1 - momentum) * grad)
    smoothed_update_buffer.copy_(update_smoothing * smoothed_update_buffer + (1 - update_smoothing) * v)
    v = update_smoothing * smoothed_update_buffer + (1-update_smoothing) * v

    acc_m_u32 = (acc_bf16_view_u16.to(torch.uint32) << 16) | mantissa.to(torch.uint32)
    acc_m_u32.view(torch.float32).mul_(1 - eff_weight_decay)
    acc_m_u32.view(torch.float32).add_(other=v, alpha=-eff_lr)
    acc_bf16_view_u16.copy_((acc_m_u32 >> 16).to(torch.uint16))
    mantissa.copy_(acc_m_u32.to(torch.uint16))


class Muon(torch.optim.Optimizer):
    """
    Muon - MomentUm Orthogonalized by Newton-schulz

    https://kellerjordan.github.io/posts/muon/

    Muon internally runs standard SGD-momentum, and then performs an orthogonalization post-
    processing step, in which each 2D parameter's update is replaced with the nearest orthogonal
    matrix. To efficiently orthogonalize each update, we use a Newton-Schulz iteration, which has
    the advantage that it can be stably run in bfloat16 on the GPU.

    Warning: This optimizer should not be used for the embedding layer, the final fully connected layer,
    or any {0,1}-D parameters; those should all be optimized by a standard method (e.g., AdamW).
    """
<<<<<<< HEAD
    def __init__(self, params, lr=0.02, weight_decay=0.01, momentum=0.95, update_smoothing=0.0, rank=0, world_size=1):
=======

    def __init__(
        self, params, lr=0.02, weight_decay=0.01, momentum=0.95, rank=0, world_size=1
    ):
>>>>>>> d82daa60
        self.rank = rank
        self.world_size = world_size
        defaults = dict(lr=lr, weight_decay=weight_decay, momentum=momentum, update_smoothing=update_smoothing)
        super().__init__(params, defaults)
        assert all(
            p.dtype == torch.bfloat16
            for group in self.param_groups
            for p in group["params"]
        )

    @torch.no_grad()
    def step(self):
        futures: list[torch.Future] = []
        for group in self.param_groups:
            params: list[Tensor] = group["params"]
            params_pad = params + [torch.empty_like(params[-1])] * self.world_size
            momentum = torch._as_tensor_fullprec(group["momentum"])
<<<<<<< HEAD
            update_smoothing = torch._as_tensor_fullprec(group["update_smoothing"])
            for base_i in range(len(params))[::self.world_size]:
=======
            for base_i in range(len(params))[:: self.world_size]:
>>>>>>> d82daa60
                if base_i + self.rank < len(params):
                    p = params[base_i + self.rank]
                    # if "step_count" not in self.state:
                    #     self.state["step_count"] = torch._as_tensor_fullprec(0.0)
                    # step_count = self.state["step_count"]
                    # step_count.add_(1)
                    state = self.state[p]
                    if len(state) == 0:
                        state["mantissa"] = torch.zeros_like(p, dtype=torch.uint16)
<<<<<<< HEAD
                        state["momentum_buffer"] = torch.zeros_like(p, dtype=torch.float32)
                        state["smoothed_update_buffer"] = torch.zeros_like(p, dtype=torch.bfloat16)
                    update(
                        p.view(torch.uint16), state["mantissa"], state["momentum_buffer"], state["smoothed_update_buffer"],
                        p.grad, momentum, update_smoothing,
                        eff_lr=torch._as_tensor_fullprec((group["lr"] * max(1, p.size(-2) / p.size(-1)) ** 0.5)), # /(1-update_smoothing**step_count)),
                        eff_weight_decay=torch._as_tensor_fullprec(group["lr"] * group["weight_decay"] * getattr(p, "wd_mul", 1.0)),
=======
                        state["momentum_buffer"] = torch.zeros_like(
                            p, dtype=torch.float32
                        )
                    update(
                        p.view(torch.uint16),
                        state["mantissa"],
                        state["momentum_buffer"],
                        p.grad,
                        momentum,
                        eff_lr=torch._as_tensor_fullprec(
                            group["lr"] * max(1, p.size(-2) / p.size(-1)) ** 0.5
                        ),
                        eff_weight_decay=torch._as_tensor_fullprec(
                            group["lr"]
                            * group["weight_decay"]
                            * getattr(p, "wd_mul", 1.0)
                        ),
>>>>>>> d82daa60
                    )
                futures.append(
                    dist.all_gather(
                        params_pad[base_i : base_i + self.world_size],
                        params_pad[base_i + self.rank],
                        async_op=True,
                    ).get_future()
                )
        torch.futures.collect_all(futures).wait()


# -----------------------------------------------------------------------------
# PyTorch nn.Module definitions for the model


def norm(x: Tensor):
    return F.rms_norm(x, (x.size(-1),))


@torch.no_grad()
def init_linear(w: Tensor):
    std = 0.5 * (w.size(-1) ** -0.5)  # 0.5 is a bit better than the default 1/sqrt(3)
    bound = (3**0.5) * std
    return w.uniform_(-bound, bound)


class Rotary(nn.Module):
    def __init__(self, dim: int, max_seq_len: int):
        super().__init__()
        # half-truncate RoPE by @YouJiacheng (w/ base freq tuning)
        angular_freq = (1 / 1024) ** torch.linspace(
            0, 1, steps=dim // 4, dtype=torch.float32
        )
        angular_freq = torch.cat([angular_freq, angular_freq.new_zeros(dim // 4)])
        t = torch.arange(max_seq_len, dtype=torch.float32)
        theta = torch.einsum("i,j -> ij", t, angular_freq)
        self.cos = nn.Buffer(theta.cos(), persistent=False)
        self.sin = nn.Buffer(theta.sin(), persistent=False)

    def forward(self, x_BTHD: Tensor):
        assert self.cos.size(0) >= x_BTHD.size(-3)
        cos, sin = (
            self.cos[None, : x_BTHD.size(-3), None, :],
            self.sin[None, : x_BTHD.size(-3), None, :],
        )
        x1, x2 = x_BTHD.to(dtype=torch.float32).chunk(2, dim=-1)
        y1 = x1 * cos + x2 * sin
        y2 = x1 * (-sin) + x2 * cos
        return torch.cat((y1, y2), 3).type_as(x_BTHD)


class CausalSelfAttention(nn.Module):
    def __init__(self, dim: int, num_heads: int, max_seq_len: int, head_dim=128):
        super().__init__()
        self.num_heads = num_heads
        self.head_dim = head_dim
        hdim = num_heads * head_dim
        # merged QKV weights: suggested by many, implemented by @fernbear.bsky.social, and further improved by @YouJiacheng
        # https://x.com/hi_tysam/status/1879699187107033311
        self.qkvo_w = nn.Parameter(init_linear(torch.empty(4, hdim, dim)).bfloat16())
        self.qkvo_w.detach()[3].zero_()  # out zero init suggested by @Grad62304977
        self.rotary = Rotary(head_dim, max_seq_len)
        # scale the attention logits by given constant, instead of the default head_dim**-0.5, by @leloykun
        # inspired by learnable scalars used by @brendanh0gan https://x.com/hi_tysam/status/1879693583898591283
        self.attn_scale = 0.12

    def forward(
        self, x: Tensor, ve: Tensor | None, block_mask: BlockMask, lambdas: Tensor
    ):
        B, T = x.size(0), x.size(1)  # batch size, sequence length
        assert B == 1, "Must use batch size = 1 for FlexAttention"
        q, k, v = (
            F.linear(x, self.qkvo_w[:3].flatten(end_dim=1))
            .view(B, T, 3 * self.num_heads, self.head_dim)
            .chunk(3, dim=-2)
        )
        q, k = norm(q), norm(k)  # QK norm @Grad62304977
        q, k = self.rotary(q), self.rotary(k)
        v = norm(v)
        if ve is not None:
            v = lambdas[0] * v + lambdas[1] * ve.view_as(
                v
            )  # @KoszarskyB & @Grad62304977
        else:  # skip mid-layers token value embeddings by @YouJiacheng
            v = lambdas[0] * v
        y = flex_attention(
            q.transpose(1, 2),
            k.transpose(1, 2),
            v.transpose(1, 2),
            block_mask=block_mask,
            scale=self.attn_scale,
        ).transpose(1, 2)
        y = y.contiguous().view(
            B, T, self.num_heads * self.head_dim
        )  # re-assemble all head outputs side by side
        y = F.linear(y, self.qkvo_w[3])
        return y


class MLP(nn.Module):
    def __init__(self, dim: int):
        super().__init__()
        hdim = 4 * dim
        self.fc_w = nn.Parameter(init_linear(torch.empty(hdim, dim)).bfloat16())
        self.proj_w = nn.Parameter(torch.zeros(dim, hdim).bfloat16())
        self.fc_w.wd_mul = 2.0
        self.proj_w.wd_mul = 2.0

    def forward(self, x: Tensor):
        x = F.linear(x, self.fc_w)
        x = F.relu(
            x
        ).square()  # https://arxiv.org/abs/2109.08668v2; ~1-2% better than GELU; suggested by @SKYLINEZ007 and @Grad62304977
        x = F.linear(x, self.proj_w)
        return x


class Block(nn.Module):
    def __init__(self, dim: int, num_heads: int, max_seq_len: int, layer_idx: int):
        super().__init__()
        # skip attention of blocks.7 (the 8th layer) by @YouJiacheng
        self.attn = (
            CausalSelfAttention(dim, num_heads, max_seq_len) if layer_idx != 7 else None
        )
        self.mlp = MLP(dim)

    def forward(
<<<<<<< HEAD
            self,
            x: Tensor,
            ve: Tensor | None,
            x00: Tensor,
            x01: Tensor,
            block_mask: BlockMask,
            lambdas: Tensor,
            sa_lambdas: Tensor,
=======
        self,
        x: Tensor,
        ve: Tensor | None,
        x00: Tensor,
        x01: Tensor,
        block_mask: BlockMask,
        lambdas: Tensor,
        sa_lambdas: Tensor,
>>>>>>> d82daa60
    ):
        x = lambdas[0] * x + lambdas[1] * x00 + lambdas[2] * x01
        if self.attn is not None:
            x = x + self.attn(x, ve, block_mask, sa_lambdas)
        x = x + self.mlp(norm(x))
        return x


# -----------------------------------------------------------------------------
# The main model


def next_multiple_of_n(v: float | int, *, n: int):
    return next(x for x in range(n, int(v) + 1 + n, n) if x >= v)


class GPT(nn.Module):
    def __init__(
        self,
        vocab_size: int,
        num_layers: int,
        num_heads: int,
        model_dim: int,
        max_seq_len: int,
    ):
        super().__init__()
        self.embed1 = nn.Embedding(vocab_size, model_dim)
        self.embed2 = nn.Embedding(vocab_size, model_dim)
        # token value embeddings by @KoszarskyB - inspired by @Grad62304977's value residual implementation following https://arxiv.org/abs/2410.17897
        # value embedding code simplification inspired by @ragulpr https://github.com/KellerJordan/modded-nanogpt/pull/78
<<<<<<< HEAD
        self.value_embeds = nn.ModuleList([nn.Embedding(vocab_size, model_dim) for _ in range(5)])
        self.blocks = nn.ModuleList([Block(model_dim, num_heads, max_seq_len, i) for i in range(num_layers)])
=======
        self.value_embeds = nn.ModuleList(
            [nn.Embedding(vocab_size, model_dim) for _ in range(5)]
        )
        self.blocks = nn.ModuleList(
            [Block(model_dim, num_heads, max_seq_len, i) for i in range(num_layers)]
        )
>>>>>>> d82daa60
        # there are only 50257 unique GPT-2 tokens; we extend to nearest multiple of 128 for efficiency.
        # suggested to me by @Grad62304977. this originates from Karpathy's experiments.
        self.lm_head_w = nn.Parameter(
            torch.zeros(next_multiple_of_n(vocab_size, n=128), model_dim)
        )
        # Add learnable skip connection weights for decoder layers
        assert num_layers % 2 == 0
<<<<<<< HEAD
        self.scalars = nn.Parameter(torch.cat([
            torch.ones(num_layers), # skip_weights
            *[torch.tensor([1.0, 0.0, 0.0]) for _ in range(num_layers)], # block lambdas
            *[torch.tensor([0.5, 0.5]) for _ in range(num_layers)], # SA lambdas
        ]))
=======
        self.scalars = nn.Parameter(
            torch.cat(
                [
                    torch.ones(num_layers),  # skip_weights
                    *[
                        torch.tensor([1.0, 0.0, 0.0]) for _ in range(num_layers)
                    ],  # block lambdas
                    *[
                        torch.tensor([0.5, 0.5]) for _ in range(num_layers)
                    ],  # SA lambdas
                ]
            )
        )
        for m in self.modules():
            if isinstance(m, nn.Embedding):
                m.bfloat16()
>>>>>>> d82daa60

    def create_blockmasks(self, input_seq: Tensor, sliding_window_num_blocks: Tensor):
        BLOCK_SIZE = 128
        docs = (input_seq == 50256).cumsum(0)

        def document_causal(b, h, q_idx, kv_idx):
            causal_mask = q_idx >= kv_idx
            document_mask = docs[q_idx] == docs[kv_idx]
            return causal_mask & document_mask

        def dense_to_ordered(dense_blockmask: Tensor):
            num_blocks = dense_blockmask.sum(dim=-1, dtype=torch.int32)
            indices = (
                dense_blockmask.argsort(dim=-1, descending=False, stable=True)
                .flip(-1)
                .to(torch.int32)
            )
            return num_blocks[None, None].contiguous(), indices[None, None].contiguous()

        # manual block mask creation by @YouJiacheng
        assert len(input_seq) % BLOCK_SIZE == 0
        NUM_BLOCKS = len(input_seq) // BLOCK_SIZE
        block_idx = torch.arange(NUM_BLOCKS, dtype=torch.int32, device="cuda")
        causal_blockmask_any = block_idx[:, None] >= block_idx
        causal_blockmask_all = block_idx[:, None] > block_idx
        docs_low = docs.view(-1, BLOCK_SIZE)[:, 0].contiguous()
        docs_high = docs.view(-1, BLOCK_SIZE)[:, -1].contiguous()
        document_blockmask_any = (docs_low[:, None] <= docs_high) & (
            docs_high[:, None] >= docs_low
        )
        document_blockmask_all = (docs_low[:, None] == docs_high) & (
            docs_high[:, None] == docs_low
        )
        blockmask_any = causal_blockmask_any & document_blockmask_any
        blockmask_all = causal_blockmask_all & document_blockmask_all
        partial_kv_num_blocks, partial_kv_indices = dense_to_ordered(
            blockmask_any & ~blockmask_all
        )
        full_kv_num_blocks, full_kv_indices = dense_to_ordered(blockmask_all)

        def build_bm(window_size_blocks: Tensor) -> BlockMask:
            return BlockMask.from_kv_blocks(
                torch.clamp_max(
                    partial_kv_num_blocks,
                    torch.clamp_min(window_size_blocks - full_kv_num_blocks, 1),
                ),
                partial_kv_indices,
                torch.clamp_max(full_kv_num_blocks, window_size_blocks - 1),
                full_kv_indices,
                BLOCK_SIZE=BLOCK_SIZE,
                mask_mod=document_causal,
            )

        # Long-short SWA block masks by @leloykun & @YouJiacheng, adapated from suggestion by @Grad62304977, following Gemma 2 paper
        return build_bm(sliding_window_num_blocks), build_bm(
            sliding_window_num_blocks // 2
        )

    def forward(
        self, input_seq: Tensor, target_seq: Tensor, sliding_window_num_blocks: Tensor
    ):
        assert input_seq.ndim == 1

        ve = [value_embed(input_seq) for value_embed in self.value_embeds]
        # 012 ... 012 structure on token value embeddings by @YouJiacheng, improved on @leloykun's U-net structure
<<<<<<< HEAD
        ve = [ve[0], ve[1], ve[2], ve[3], ve[4]] + [None] * (len(self.blocks) - 10) + [ve[0], ve[1], ve[2], ve[3], ve[4]]
=======
        ve = (
            [ve[0], ve[1], ve[2], ve[3], ve[4]]
            + [None] * (len(self.blocks) - 10)
            + [ve[0], ve[1], ve[2], ve[3], ve[4]]
        )
>>>>>>> d82daa60
        assert len(ve) == len(self.blocks)

        long_bm, short_bm = self.create_blockmasks(input_seq, sliding_window_num_blocks)
        block_masks = [
            long_bm,
            short_bm,
            short_bm,
            short_bm,
            long_bm,
            short_bm,
            short_bm,
            short_bm,
            short_bm,
            short_bm,
            short_bm,
            long_bm,
            short_bm,
            short_bm,
            short_bm,
            long_bm,
        ]
        assert len(block_masks) == len(self.blocks)

<<<<<<< HEAD
        x = x00 = norm(self.embed1(input_seq)[None]) # use of norm here by @Grad62304977
=======
        x = x00 = norm(
            self.embed1(input_seq)[None]
        )  # use of norm here by @Grad62304977
>>>>>>> d82daa60
        x01 = norm(self.embed2(input_seq)[None])

        skip_connections = []
        skip_map = {
            9: 6,
            10: 4,
            11: 2,
        }
<<<<<<< HEAD
        skip_weights = self.scalars[:len(self.blocks)]
        lambdas = self.scalars[1 * len(self.blocks): 4 * len(self.blocks)].view(-1, 3)
        sa_lambdas = self.scalars[4 * len(self.blocks): 6 * len(self.blocks)].view(-1, 2)
        for i in range(len(self.blocks)):
            if i in skip_map:
                x = x + skip_weights[skip_map[i]] * skip_connections[skip_map[i]]
            x = self.blocks[i](x, ve[i], x00, x01, block_masks[i], lambdas[i], sa_lambdas[i])
=======
        skip_weights = self.scalars[: len(self.blocks)]
        lambdas = self.scalars[1 * len(self.blocks) : 4 * len(self.blocks)].view(-1, 3)
        sa_lambdas = self.scalars[4 * len(self.blocks) : 6 * len(self.blocks)].view(
            -1, 2
        )
        for i in range(len(self.blocks)):
            if i in skip_map:
                x = x + skip_weights[skip_map[i]] * skip_connections[skip_map[i]]
            x = self.blocks[i](
                x, ve[i], x00, x01, block_masks[i], lambdas[i], sa_lambdas[i]
            )
>>>>>>> d82daa60
            skip_connections.append(x)

        x = norm(x)
        if self.training:
            logits: Tensor = F.linear(
                x.flatten(end_dim=1), self.lm_head_w.bfloat16()
            ).float()
            loss = F.cross_entropy(
                15 * logits * torch.rsqrt(logits.square() + 225), target_seq
            )
            return loss

        loss = 0
        for i in range(4):
            logits: Tensor = F.linear(
                x.flatten(end_dim=1).chunk(4)[i], self.lm_head_w.bfloat16()
            ).float()
            loss += (
                F.cross_entropy(
                    15 * logits * torch.rsqrt(logits.square() + 225),
                    target_seq.chunk(4)[i],
                )
                / 4
            )
        return loss


# -----------------------------------------------------------------------------
# Our own simple Distributed Data Loader


def _load_data_shard(file: Path):
    header = torch.from_file(
        str(file), False, 256, dtype=torch.int32
    )  # header is 256 int32
    assert header[0] == 20240520, "magic number mismatch in the data .bin file"
    assert header[1] == 1, "unsupported version"
    num_tokens = int(header[2])  # number of tokens (claimed)
    with file.open("rb", buffering=0) as f:
        tokens = torch.empty(
            num_tokens, dtype=torch.uint16, pin_memory=True
        )  # avoid pin_memory copy by @YouJiacheng
        f.seek(256 * 4)
        nbytes = f.readinto(tokens.numpy())  # avoid bytes->array copy by @YouJiacheng
        assert nbytes == 2 * num_tokens, "number of tokens read does not match header"
    return tokens


def distributed_data_generator(
    filename_pattern: str, batch_size: int, rank: int, world_size: int
):
    files = sorted(Path.cwd().glob(filename_pattern))
    assert batch_size % world_size == 0
    local_batch_size = batch_size // world_size
    file_iter = iter(
        files
    )  # use itertools.cycle(files) instead if you want to do multi-epoch training
    tokens, pos = _load_data_shard(next(file_iter)), 0
    while True:
        if pos + batch_size + 1 >= len(tokens):
            tokens, pos = _load_data_shard(next(file_iter)), 0
        buf = tokens[pos + rank * local_batch_size :][: local_batch_size + 1]
        inputs = buf[:-1].to(
            device="cuda", dtype=torch.int32, non_blocking=True
        )  # no sync on host side;
        targets = buf[1:].to(
            device="cuda", dtype=torch.int64, non_blocking=True
        )  # H2D in another stream isn't helpful.
        pos += batch_size
        yield inputs, targets


# -----------------------------------------------------------------------------
# int main


@dataclass
class Hyperparameters:
    # data
    train_files = "data/fineweb10B/fineweb_train_*.bin"  # input .bin to train on
    val_files = (
        "data/fineweb10B/fineweb_val_*.bin"  # input .bin to eval validation loss on
    )
    val_tokens = 10485760  # how many tokens of validation data? it's important to keep this fixed for consistent comparisons
    train_seq_len = 64 * 1024  # FlexAttention sequence length
    val_seq_len = 4 * 64 * 1024  # FlexAttention sequence length for validation
    # optimization
<<<<<<< HEAD
    num_iterations = 5610 # number of iterations to run
    cooldown_frac = 0.7 # fraction of training spent cooling down the learning rate
    final_lr_scale = 0.01
=======
    num_iterations = 5640  # number of iterations to run
    cooldown_frac = 0.7  # fraction of training spent cooling down the learning rate
>>>>>>> d82daa60
    # architecture
    vocab_size = 50257
    # evaluation and logging
    val_loss_every = (
        125  # every how many steps to evaluate val loss? 0 for only at the end
    )
    save_checkpoint = False


args = Hyperparameters()

run_id = int(os.environ.get("RUN_ID", 0))
# torchrun sets these env variables
rank = int(os.environ["RANK"])
world_size = int(os.environ["WORLD_SIZE"])
assert world_size == 8  # this code is designed for 8xH100
assert torch.cuda.is_available()
device = torch.device("cuda", int(os.environ["LOCAL_RANK"]))
torch.cuda.set_device(device)
dist.init_process_group(backend="nccl", device_id=device)
dist.barrier()
master_process = rank == 0  # this process will do logging, checkpointing etc.

# begin logging
if master_process:
    run_id_full = f"{run_id:03d}_{uuid.uuid4()}"
    path = f"logs"
    os.makedirs(path, exist_ok=True)
    logfile = f"{path}/{run_id_full}.txt"
    print(logfile)


def print0(s, console=False):
    if master_process:
        with open(logfile, "a") as f:
            if console:
                print(s)
            print(s, file=f)
<<<<<<< HEAD
=======

>>>>>>> d82daa60

# begin by printing this file (the Python code)
print0(code)
print0("=" * 100)
# log information about the hardware/software environment this is running on
print0(f"Running Python {sys.version}")
print0(
    f"Running PyTorch {torch.version.__version__} compiled for CUDA {torch.version.cuda}"
)


def nvidia_smi():
    import subprocess  # avoid top level import

    try:
        return subprocess.run(
            ["nvidia-smi"], stdout=subprocess.PIPE, stderr=subprocess.PIPE, text=True
        ).stdout
    except FileNotFoundError:
        print0("nvidia-smi not found. Using library functions instead.", console=True)
    import pynvml

    pynvml.nvmlInit()
    device_count = pynvml.nvmlDeviceGetCount()
    print0(
        f"{'GPU':<3} {'Name':<25} {'Temp':<5} {'Power':<10} {'Mem Used':<15} {'Mem Total':<15} {'Util':<6}",
        console=True,
    )
    for i in range(device_count):
        handle = pynvml.nvmlDeviceGetHandleByIndex(i)
        name = pynvml.nvmlDeviceGetName(handle)
        temp = pynvml.nvmlDeviceGetTemperature(handle, pynvml.NVML_TEMPERATURE_GPU)
        power = pynvml.nvmlDeviceGetPowerUsage(handle) // 1000  # mW to W
        mem_info = pynvml.nvmlDeviceGetMemoryInfo(handle)
        mem_used = mem_info.used // (1024 * 1024)
        mem_total = mem_info.total // (1024 * 1024)
        util = pynvml.nvmlDeviceGetUtilizationRates(handle).gpu
        print0(
            f"{i:<3} {name:<25} {temp:<5} {power:<10} {mem_used:<15} {mem_total:<15} {util:<6}%",
            console=True,
        )
    pynvml.nvmlShutdown()


print0(nvidia_smi())
print0("=" * 100)

########################################
#    Construct model and optimizer     #
########################################

model: nn.Module = GPT(
    vocab_size=args.vocab_size,
    num_layers=16,
    num_heads=8,
    model_dim=1024,
    max_seq_len=max(args.train_seq_len, args.val_seq_len),
).cuda()
for m in model.modules():
    if isinstance(m, nn.Embedding):
        m.bfloat16()
for param in model.parameters():
    dist.broadcast(param.detach(), 0)

# collect the parameters to optimize
<<<<<<< HEAD
hidden_matrix_params = sorted((p for p in model.blocks.parameters() if p.ndim >= 2), key=lambda x: x.size(), reverse=True)
embed_params = [
    *model.embed1.parameters(),
    *model.embed2.parameters(),
    *model.value_embeds.parameters()
=======
hidden_matrix_params = sorted(
    (p for p in model.blocks.parameters() if p.ndim >= 2),
    key=lambda x: x.size(),
    reverse=True,
)
embed_params = [
    *model.embed1.parameters(),
    *model.embed2.parameters(),
    *model.value_embeds.parameters(),
>>>>>>> d82daa60
]
scalar_params = [model.scalars]
head_params: list[nn.Parameter] = [model.lm_head_w]
# sanity check
params_collections = [hidden_matrix_params, embed_params, scalar_params, head_params]
optimized_parameters_set = {p for params in params_collections for p in params}
assert optimized_parameters_set == {*model.parameters()}
assert len(optimized_parameters_set) == sum(len(lst) for lst in params_collections)

# init the optimizer(s)
adam_param_groups = [
    dict(params=head_params, lr=1 / 320),
    dict(params=embed_params, lr=0.3),
    dict(params=scalar_params, lr=0.015),
]
# small adam epsilon by @YouJiacheng. this is an alternate method of fixing the world_size dependence
# discovered by @fernbear.bsky.social https://x.com/hi_tysam/status/1879692937589875094
<<<<<<< HEAD
optimizer1 = torch.optim.AdamW(adam_param_groups, betas=(0.8, 0.95), eps=1e-10, weight_decay=0.0, fused=True)
optimizer2 = Muon(hidden_matrix_params, lr=0.03, momentum=0.95, update_smoothing=0.5, rank=rank, world_size=world_size)
optimizers: list[torch.optim.Optimizer] = [optimizer1, optimizer2]
=======
inner_optimizers = [
    torch.optim.AdamW(
        adam_param_groups, betas=(0.8, 0.95), eps=1e-10, weight_decay=0.0, fused=True
    )
]
inner_hidden_optim = Muon(
    hidden_matrix_params, lr=0.027, momentum=0.95, rank=rank, world_size=world_size
)
inner_optimizers += [inner_hidden_optim]
outer_optim = Snoo(model, lr=0.68, momentum=0.37, k=28)
all_optimizers: list[torch.optim.Optimizer] = [outer_optim] + inner_optimizers


>>>>>>> d82daa60
def opt_params(opt: torch.optim.Optimizer) -> list[nn.Parameter]:
    return [p for group in opt.param_groups for p in group["params"]]


opt2params = {opt: opt_params(opt) for opt in inner_optimizers}
for opt in inner_optimizers:
    for group in opt.param_groups:
        group["initial_lr"] = group["lr"]


# learning rate schedule: stable then decay
def get_lr(step: int):
    x = step / args.num_iterations  # progress in training
    assert 0 <= x < 1
    if x < 1 - args.cooldown_frac:
        return 1.0
    else:
        return (1 - x) / args.cooldown_frac * (1-args.final_lr_scale) + args.final_lr_scale


# attention window size schedule: linearly increase
@lru_cache(1)
def get_window_size_blocks_helper(window_size: int):
    return torch.tensor(window_size // 128, dtype=torch.int32, pin_memory=True).cuda(
        non_blocking=True
    )


def get_window_size_blocks(step: int):
    x = step / args.num_iterations  # progress in training
    assert 0 <= x <= 1
    # Linearly increase the block-wise sliding window size over training 128 -> 1792
    # increase by @fernbear.bsky.social; block-wise by @YouJiacheng
    factor = 4 * x**3 - 6 * x**2 + 3 * x  # cubic schedule by @jadenj3o
    window_size = next_multiple_of_n(3456 * factor, n=128)
    return get_window_size_blocks_helper(window_size)


model: nn.Module = torch.compile(model, dynamic=False)

########################################
#            Warmup kernels            #
########################################

# Warmup the training kernels, then re-initialize the state so we aren't cheating
warmup_steps = 10
<<<<<<< HEAD
initial_state = copy.deepcopy(dict(model=model.state_dict(), optimizers=[opt.state_dict() for opt in optimizers]))
for warmup_step in range(warmup_steps):
    print0(f"Warmup step {warmup_step+1}/{warmup_steps}")
    inputs = targets = torch.randint(0, args.vocab_size, size=(args.train_seq_len,), device="cuda")
=======
initial_state = copy.deepcopy(
    dict(
        model=model.state_dict(),
        optimizers=[opt.state_dict() for opt in all_optimizers],
    )
)
for _ in range(warmup_steps):
    inputs = targets = torch.randint(
        0, args.vocab_size, size=(args.train_seq_len,), device="cuda"
    )
>>>>>>> d82daa60
    model(inputs.to(torch.int32), targets, get_window_size_blocks(0)).backward()
    for param in model.parameters():
        dist.all_reduce(param.grad, op=dist.ReduceOp.AVG)
    for opt in inner_optimizers:
        opt.step()
    outer_optim.step()
    model.zero_grad(set_to_none=True)
model.load_state_dict(initial_state["model"])
for opt, opt_state in zip(all_optimizers, initial_state["optimizers"]):
    opt.load_state_dict(opt_state)
del initial_state

########################################
#        Training and validation       #
########################################

torch.cuda.reset_peak_memory_stats()
train_loader = distributed_data_generator(
    args.train_files, world_size * args.train_seq_len, rank, world_size
)
training_time_ms = 0
# start the clock
dist.barrier()
t0 = time.perf_counter()
# begin training
train_steps = args.num_iterations
for step in range(train_steps + 1):
    last_step = step == train_steps

    # --------------- VALIDATION SECTION -----------------
    if last_step or (args.val_loss_every > 0 and step % args.val_loss_every == 0):
        # stop the clock
        dist.barrier()
        training_time_ms += 1000 * (time.perf_counter() - t0)
        model.eval()
        val_batch_size = world_size * args.val_seq_len
        assert args.val_tokens % val_batch_size == 0
        val_steps = args.val_tokens // val_batch_size
        val_loader = distributed_data_generator(
            args.val_files, val_batch_size, rank, world_size
        )
        val_loss = 0
        with torch.no_grad():
            for _ in range(val_steps):
                inputs, targets = next(val_loader)
                val_loss += model(inputs, targets, get_window_size_blocks(step))
        val_loss /= val_steps
        del val_loader
        dist.all_reduce(val_loss, op=dist.ReduceOp.AVG)
        print0(
            f"step:{step}/{train_steps} val_loss:{val_loss:.6f} train_time:{training_time_ms:.0f}ms step_avg:{training_time_ms/max(step, 1):.2f}ms",
            console=True,
        )
        model.train()
        # start the clock again
        dist.barrier()
        t0 = time.perf_counter()

    if last_step:
        if master_process and args.save_checkpoint:
            log = dict(
                step=step,
                code=code,
                model=model.state_dict(),
                optimizers=[opt.state_dict() for opt in all_optimizers],
            )
            os.makedirs(f"logs/{run_id_full}", exist_ok=True)
            torch.save(log, f"logs/{run_id_full}/state_step{step:06d}.pt")
        # the last step only has the validation loop, so break to avoid training
        break

    # --------------- TRAINING SECTION -----------------
    inputs, targets = next(train_loader)
    model(inputs, targets, get_window_size_blocks(step)).backward()
    opt2futures = {
        opt: [
            dist.all_reduce(p.grad, op=dist.ReduceOp.AVG, async_op=True).get_future()
            for p in params
        ]
        for opt, params in opt2params.items()
    }
    # set optimization hyperparameters
    for opt in inner_optimizers:
        for group in opt.param_groups:
            group["lr"] = group["initial_lr"] * get_lr(step)
    for group in inner_hidden_optim.param_groups:
        frac = min(step / 300, 1)  # momentum warmup for muon
        group["momentum"] = (1 - frac) * 0.85 + frac * 0.95

        smoothing_frac=min(step / 3000, 1)
        group["update_smoothing"] = (1 - smoothing_frac) * 0.5 + smoothing_frac * 0.2
    # step the optimizers
    for opt in inner_optimizers:
        torch.futures.collect_all(opt2futures[opt]).wait()
        opt.step()
    outer_optim.step()
    # null the gradients
    model.zero_grad(set_to_none=True)
    # logging
    approx_training_time_ms = training_time_ms + 1000 * (time.perf_counter() - t0)
    print0(
        f"step:{step+1}/{train_steps} train_time:{approx_training_time_ms:.0f}ms step_avg:{approx_training_time_ms/(step + 1):.2f}ms",
        console=True,
    )

print0(
    f"peak memory allocated: {torch.cuda.max_memory_allocated() // 1024 // 1024} MiB "
    f"reserved: {torch.cuda.max_memory_reserved() // 1024 // 1024} MiB",
    console=True,
)
dist.destroy_process_group()<|MERGE_RESOLUTION|>--- conflicted
+++ resolved
@@ -23,82 +23,7 @@
 
 # use of FlexAttention contributed by @KoszarskyB
 from torch.nn.attention.flex_attention import BlockMask, flex_attention
-<<<<<<< HEAD
 torch._inductor.config.coordinate_descent_tuning = True # we allow this flag for medium track
-=======
-
-
-torch._inductor.config.coordinate_descent_tuning = (
-    True  # we allow this flag for medium track
-)
-# torch._dynamo.config.compiled_autograd = True
-
-
-class Snoo:
-    """
-    @DominikKallusky, @vishal9-team, @vinaysrao
-
-    Sparse Nesterov Outer Optimizer (Snoo) is a momentum-based wrapper to any optimizer that can
-    improve the stability and smoothness of the optimization process and thus the quality
-    of large language models (LLM) and other models. Snoo implicitly adds temporal regularization
-    to the parameters, thus smoothing the training trajectory and instilling a bias towards flatter
-    minima and lower parameter norms. Snoo is computationally efficient, incurring minimal overhead
-    in compute and moderate memory usage.
-    """
-
-    @torch.no_grad()
-    def __init__(self, model: nn.Module, lr: float, momentum: float, k: int) -> None:
-        self.model = model
-        self.lr = lr
-        self.momentum = momentum
-        self.k = k
-        self.current_step = 0
-        self.outer_buf = [p.clone() for p in model.parameters()]
-        self.model_params = list(self.model.parameters())
-        self.optimizer = torch.optim.SGD(
-            self.model.parameters(),
-            lr=lr,
-            momentum=momentum,
-            nesterov=True,
-            fused=True,
-        )
-
-    @torch.no_grad()
-    def step(
-        self,
-    ) -> None:
-        if self.current_step % self.k == 0:
-            for p_new, p_old in zip(self.model_params, self.outer_buf):
-                p_new.grad = p_old.data - p_new.data
-                p_new.copy_(p_old, non_blocking=True)
-
-            self.optimizer.step()
-
-            for p_new, p_old in zip(self.model_params, self.outer_buf):
-                p_old.copy_(p_new, non_blocking=True)
-        self.current_step += 1
-
-    def state_dict(self):
-        state_dict = {
-            "current_step": self.current_step,
-            "lr": self.lr,
-            "momentum": self.momentum,
-            "k": self.k,
-            "outer_buf": [p.clone() for p in self.outer_buf],
-            "optimizer_state_dict": self.optimizer.state_dict(),
-        }
-        return state_dict
-
-    def load_state_dict(self, state_dict):
-        self.current_step = state_dict["current_step"]
-        self.lr = state_dict["lr"]
-        self.momentum = state_dict["momentum"]
-        self.k = state_dict["k"]
-        for p_src, p_dst in zip(state_dict["outer_buf"], self.outer_buf):
-            p_dst.copy_(p_src)
-        self.optimizer.load_state_dict(state_dict["optimizer_state_dict"])
-
->>>>>>> d82daa60
 
 # -----------------------------------------------------------------------------
 # Muon optimizer
@@ -143,19 +68,7 @@
 
 
 @torch.compile
-<<<<<<< HEAD
 def update(acc_bf16_view_u16: Tensor, mantissa: Tensor, momentum_buffer: Tensor, smoothed_update_buffer: Tensor, grad: Tensor, momentum: Tensor, update_smoothing: Tensor, eff_lr: Tensor, eff_weight_decay: Tensor):
-=======
-def update(
-    acc_bf16_view_u16: Tensor,
-    mantissa: Tensor,
-    momentum_buffer: Tensor,
-    grad: Tensor,
-    momentum: Tensor,
-    eff_lr: Tensor,
-    eff_weight_decay: Tensor,
-):
->>>>>>> d82daa60
     assert acc_bf16_view_u16.dtype == mantissa.dtype == torch.uint16
     grad = grad.float()
     momentum_buffer.copy_(momentum * momentum_buffer + (1 - momentum) * grad)
@@ -184,14 +97,7 @@
     Warning: This optimizer should not be used for the embedding layer, the final fully connected layer,
     or any {0,1}-D parameters; those should all be optimized by a standard method (e.g., AdamW).
     """
-<<<<<<< HEAD
     def __init__(self, params, lr=0.02, weight_decay=0.01, momentum=0.95, update_smoothing=0.0, rank=0, world_size=1):
-=======
-
-    def __init__(
-        self, params, lr=0.02, weight_decay=0.01, momentum=0.95, rank=0, world_size=1
-    ):
->>>>>>> d82daa60
         self.rank = rank
         self.world_size = world_size
         defaults = dict(lr=lr, weight_decay=weight_decay, momentum=momentum, update_smoothing=update_smoothing)
@@ -209,12 +115,8 @@
             params: list[Tensor] = group["params"]
             params_pad = params + [torch.empty_like(params[-1])] * self.world_size
             momentum = torch._as_tensor_fullprec(group["momentum"])
-<<<<<<< HEAD
             update_smoothing = torch._as_tensor_fullprec(group["update_smoothing"])
             for base_i in range(len(params))[::self.world_size]:
-=======
-            for base_i in range(len(params))[:: self.world_size]:
->>>>>>> d82daa60
                 if base_i + self.rank < len(params):
                     p = params[base_i + self.rank]
                     # if "step_count" not in self.state:
@@ -224,7 +126,6 @@
                     state = self.state[p]
                     if len(state) == 0:
                         state["mantissa"] = torch.zeros_like(p, dtype=torch.uint16)
-<<<<<<< HEAD
                         state["momentum_buffer"] = torch.zeros_like(p, dtype=torch.float32)
                         state["smoothed_update_buffer"] = torch.zeros_like(p, dtype=torch.bfloat16)
                     update(
@@ -232,25 +133,6 @@
                         p.grad, momentum, update_smoothing,
                         eff_lr=torch._as_tensor_fullprec((group["lr"] * max(1, p.size(-2) / p.size(-1)) ** 0.5)), # /(1-update_smoothing**step_count)),
                         eff_weight_decay=torch._as_tensor_fullprec(group["lr"] * group["weight_decay"] * getattr(p, "wd_mul", 1.0)),
-=======
-                        state["momentum_buffer"] = torch.zeros_like(
-                            p, dtype=torch.float32
-                        )
-                    update(
-                        p.view(torch.uint16),
-                        state["mantissa"],
-                        state["momentum_buffer"],
-                        p.grad,
-                        momentum,
-                        eff_lr=torch._as_tensor_fullprec(
-                            group["lr"] * max(1, p.size(-2) / p.size(-1)) ** 0.5
-                        ),
-                        eff_weight_decay=torch._as_tensor_fullprec(
-                            group["lr"]
-                            * group["weight_decay"]
-                            * getattr(p, "wd_mul", 1.0)
-                        ),
->>>>>>> d82daa60
                     )
                 futures.append(
                     dist.all_gather(
@@ -378,7 +260,6 @@
         self.mlp = MLP(dim)
 
     def forward(
-<<<<<<< HEAD
             self,
             x: Tensor,
             ve: Tensor | None,
@@ -387,16 +268,6 @@
             block_mask: BlockMask,
             lambdas: Tensor,
             sa_lambdas: Tensor,
-=======
-        self,
-        x: Tensor,
-        ve: Tensor | None,
-        x00: Tensor,
-        x01: Tensor,
-        block_mask: BlockMask,
-        lambdas: Tensor,
-        sa_lambdas: Tensor,
->>>>>>> d82daa60
     ):
         x = lambdas[0] * x + lambdas[1] * x00 + lambdas[2] * x01
         if self.attn is not None:
@@ -427,17 +298,8 @@
         self.embed2 = nn.Embedding(vocab_size, model_dim)
         # token value embeddings by @KoszarskyB - inspired by @Grad62304977's value residual implementation following https://arxiv.org/abs/2410.17897
         # value embedding code simplification inspired by @ragulpr https://github.com/KellerJordan/modded-nanogpt/pull/78
-<<<<<<< HEAD
         self.value_embeds = nn.ModuleList([nn.Embedding(vocab_size, model_dim) for _ in range(5)])
         self.blocks = nn.ModuleList([Block(model_dim, num_heads, max_seq_len, i) for i in range(num_layers)])
-=======
-        self.value_embeds = nn.ModuleList(
-            [nn.Embedding(vocab_size, model_dim) for _ in range(5)]
-        )
-        self.blocks = nn.ModuleList(
-            [Block(model_dim, num_heads, max_seq_len, i) for i in range(num_layers)]
-        )
->>>>>>> d82daa60
         # there are only 50257 unique GPT-2 tokens; we extend to nearest multiple of 128 for efficiency.
         # suggested to me by @Grad62304977. this originates from Karpathy's experiments.
         self.lm_head_w = nn.Parameter(
@@ -445,30 +307,11 @@
         )
         # Add learnable skip connection weights for decoder layers
         assert num_layers % 2 == 0
-<<<<<<< HEAD
         self.scalars = nn.Parameter(torch.cat([
             torch.ones(num_layers), # skip_weights
             *[torch.tensor([1.0, 0.0, 0.0]) for _ in range(num_layers)], # block lambdas
             *[torch.tensor([0.5, 0.5]) for _ in range(num_layers)], # SA lambdas
         ]))
-=======
-        self.scalars = nn.Parameter(
-            torch.cat(
-                [
-                    torch.ones(num_layers),  # skip_weights
-                    *[
-                        torch.tensor([1.0, 0.0, 0.0]) for _ in range(num_layers)
-                    ],  # block lambdas
-                    *[
-                        torch.tensor([0.5, 0.5]) for _ in range(num_layers)
-                    ],  # SA lambdas
-                ]
-            )
-        )
-        for m in self.modules():
-            if isinstance(m, nn.Embedding):
-                m.bfloat16()
->>>>>>> d82daa60
 
     def create_blockmasks(self, input_seq: Tensor, sliding_window_num_blocks: Tensor):
         BLOCK_SIZE = 128
@@ -534,15 +377,7 @@
 
         ve = [value_embed(input_seq) for value_embed in self.value_embeds]
         # 012 ... 012 structure on token value embeddings by @YouJiacheng, improved on @leloykun's U-net structure
-<<<<<<< HEAD
         ve = [ve[0], ve[1], ve[2], ve[3], ve[4]] + [None] * (len(self.blocks) - 10) + [ve[0], ve[1], ve[2], ve[3], ve[4]]
-=======
-        ve = (
-            [ve[0], ve[1], ve[2], ve[3], ve[4]]
-            + [None] * (len(self.blocks) - 10)
-            + [ve[0], ve[1], ve[2], ve[3], ve[4]]
-        )
->>>>>>> d82daa60
         assert len(ve) == len(self.blocks)
 
         long_bm, short_bm = self.create_blockmasks(input_seq, sliding_window_num_blocks)
@@ -566,13 +401,7 @@
         ]
         assert len(block_masks) == len(self.blocks)
 
-<<<<<<< HEAD
         x = x00 = norm(self.embed1(input_seq)[None]) # use of norm here by @Grad62304977
-=======
-        x = x00 = norm(
-            self.embed1(input_seq)[None]
-        )  # use of norm here by @Grad62304977
->>>>>>> d82daa60
         x01 = norm(self.embed2(input_seq)[None])
 
         skip_connections = []
@@ -581,7 +410,6 @@
             10: 4,
             11: 2,
         }
-<<<<<<< HEAD
         skip_weights = self.scalars[:len(self.blocks)]
         lambdas = self.scalars[1 * len(self.blocks): 4 * len(self.blocks)].view(-1, 3)
         sa_lambdas = self.scalars[4 * len(self.blocks): 6 * len(self.blocks)].view(-1, 2)
@@ -589,19 +417,6 @@
             if i in skip_map:
                 x = x + skip_weights[skip_map[i]] * skip_connections[skip_map[i]]
             x = self.blocks[i](x, ve[i], x00, x01, block_masks[i], lambdas[i], sa_lambdas[i])
-=======
-        skip_weights = self.scalars[: len(self.blocks)]
-        lambdas = self.scalars[1 * len(self.blocks) : 4 * len(self.blocks)].view(-1, 3)
-        sa_lambdas = self.scalars[4 * len(self.blocks) : 6 * len(self.blocks)].view(
-            -1, 2
-        )
-        for i in range(len(self.blocks)):
-            if i in skip_map:
-                x = x + skip_weights[skip_map[i]] * skip_connections[skip_map[i]]
-            x = self.blocks[i](
-                x, ve[i], x00, x01, block_masks[i], lambdas[i], sa_lambdas[i]
-            )
->>>>>>> d82daa60
             skip_connections.append(x)
 
         x = norm(x)
@@ -689,14 +504,9 @@
     train_seq_len = 64 * 1024  # FlexAttention sequence length
     val_seq_len = 4 * 64 * 1024  # FlexAttention sequence length for validation
     # optimization
-<<<<<<< HEAD
     num_iterations = 5610 # number of iterations to run
     cooldown_frac = 0.7 # fraction of training spent cooling down the learning rate
     final_lr_scale = 0.01
-=======
-    num_iterations = 5640  # number of iterations to run
-    cooldown_frac = 0.7  # fraction of training spent cooling down the learning rate
->>>>>>> d82daa60
     # architecture
     vocab_size = 50257
     # evaluation and logging
@@ -735,10 +545,6 @@
             if console:
                 print(s)
             print(s, file=f)
-<<<<<<< HEAD
-=======
-
->>>>>>> d82daa60
 
 # begin by printing this file (the Python code)
 print0(code)
@@ -804,23 +610,11 @@
     dist.broadcast(param.detach(), 0)
 
 # collect the parameters to optimize
-<<<<<<< HEAD
 hidden_matrix_params = sorted((p for p in model.blocks.parameters() if p.ndim >= 2), key=lambda x: x.size(), reverse=True)
 embed_params = [
     *model.embed1.parameters(),
     *model.embed2.parameters(),
     *model.value_embeds.parameters()
-=======
-hidden_matrix_params = sorted(
-    (p for p in model.blocks.parameters() if p.ndim >= 2),
-    key=lambda x: x.size(),
-    reverse=True,
-)
-embed_params = [
-    *model.embed1.parameters(),
-    *model.embed2.parameters(),
-    *model.value_embeds.parameters(),
->>>>>>> d82daa60
 ]
 scalar_params = [model.scalars]
 head_params: list[nn.Parameter] = [model.lm_head_w]
@@ -838,25 +632,9 @@
 ]
 # small adam epsilon by @YouJiacheng. this is an alternate method of fixing the world_size dependence
 # discovered by @fernbear.bsky.social https://x.com/hi_tysam/status/1879692937589875094
-<<<<<<< HEAD
 optimizer1 = torch.optim.AdamW(adam_param_groups, betas=(0.8, 0.95), eps=1e-10, weight_decay=0.0, fused=True)
 optimizer2 = Muon(hidden_matrix_params, lr=0.03, momentum=0.95, update_smoothing=0.5, rank=rank, world_size=world_size)
 optimizers: list[torch.optim.Optimizer] = [optimizer1, optimizer2]
-=======
-inner_optimizers = [
-    torch.optim.AdamW(
-        adam_param_groups, betas=(0.8, 0.95), eps=1e-10, weight_decay=0.0, fused=True
-    )
-]
-inner_hidden_optim = Muon(
-    hidden_matrix_params, lr=0.027, momentum=0.95, rank=rank, world_size=world_size
-)
-inner_optimizers += [inner_hidden_optim]
-outer_optim = Snoo(model, lr=0.68, momentum=0.37, k=28)
-all_optimizers: list[torch.optim.Optimizer] = [outer_optim] + inner_optimizers
-
-
->>>>>>> d82daa60
 def opt_params(opt: torch.optim.Optimizer) -> list[nn.Parameter]:
     return [p for group in opt.param_groups for p in group["params"]]
 
@@ -903,23 +681,10 @@
 
 # Warmup the training kernels, then re-initialize the state so we aren't cheating
 warmup_steps = 10
-<<<<<<< HEAD
 initial_state = copy.deepcopy(dict(model=model.state_dict(), optimizers=[opt.state_dict() for opt in optimizers]))
 for warmup_step in range(warmup_steps):
     print0(f"Warmup step {warmup_step+1}/{warmup_steps}")
     inputs = targets = torch.randint(0, args.vocab_size, size=(args.train_seq_len,), device="cuda")
-=======
-initial_state = copy.deepcopy(
-    dict(
-        model=model.state_dict(),
-        optimizers=[opt.state_dict() for opt in all_optimizers],
-    )
-)
-for _ in range(warmup_steps):
-    inputs = targets = torch.randint(
-        0, args.vocab_size, size=(args.train_seq_len,), device="cuda"
-    )
->>>>>>> d82daa60
     model(inputs.to(torch.int32), targets, get_window_size_blocks(0)).backward()
     for param in model.parameters():
         dist.all_reduce(param.grad, op=dist.ReduceOp.AVG)
