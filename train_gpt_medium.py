import os
import platform
import sys

with open(sys.argv[0]) as f:
    code = f.read()  # read the code of this file ASAP, for logging
import copy
import time
import uuid
from dataclasses import dataclass
from functools import lru_cache
from pathlib import Path

os.environ["PYTORCH_ALLOC_CONF"] = "expandable_segments:True"
import torch

torch.empty(
    1, device="cuda", requires_grad=True
).backward()  # prevents a bug on some systems
import torch.distributed as dist
import torch.nn.functional as F
from torch import nn, Tensor

# use of FlexAttention contributed by @KoszarskyB
from torch.nn.attention.flex_attention import BlockMask, flex_attention
<<<<<<< HEAD


torch._inductor.config.coordinate_descent_tuning = (
    True  # we allow this flag for medium track
)
# torch._dynamo.config.compiled_autograd = True


class Snoo:
    """
    @DominikKallusky, @vishal9-team, @vinaysrao

    Sparse Nesterov Outer Optimizer (Snoo) is a momentum-based wrapper to any optimizer that can
    improve the stability and smoothness of the optimization process and thus the quality
    of large language models (LLM) and other models. Snoo implicitly adds temporal regularization
    to the parameters, thus smoothing the training trajectory and instilling a bias towards flatter
    minima and lower parameter norms. Snoo is computationally efficient, incurring minimal overhead
    in compute and moderate memory usage.
    """

    @torch.no_grad()
    def __init__(self, model: nn.Module, lr: float, momentum: float, k: int) -> None:
        self.model = model
        self.lr = lr
        self.momentum = momentum
        self.k = k
        self.current_step = 0
        self.outer_buf = [p.clone() for p in model.parameters()]
        self.model_params = list(self.model.parameters())
        self.optimizer = torch.optim.SGD(
            self.model.parameters(),
            lr=lr,
            momentum=momentum,
            nesterov=True,
            fused=True,
        )

    @torch.no_grad()
    def step(
        self,
    ) -> None:
        if self.current_step % self.k == 0:
            for p_new, p_old in zip(self.model_params, self.outer_buf):
                p_new.grad = p_old.data - p_new.data
                p_new.copy_(p_old, non_blocking=True)

            self.optimizer.step()

            for p_new, p_old in zip(self.model_params, self.outer_buf):
                p_old.copy_(p_new, non_blocking=True)
        self.current_step += 1

    def state_dict(self):
        state_dict = {
            "current_step": self.current_step,
            "lr": self.lr,
            "momentum": self.momentum,
            "k": self.k,
            "outer_buf": [p.clone() for p in self.outer_buf],
            "optimizer_state_dict": self.optimizer.state_dict(),
        }
        return state_dict

    def load_state_dict(self, state_dict):
        self.current_step = state_dict["current_step"]
        self.lr = state_dict["lr"]
        self.momentum = state_dict["momentum"]
        self.k = state_dict["k"]
        for p_src, p_dst in zip(state_dict["outer_buf"], self.outer_buf):
            p_dst.copy_(p_src)
        self.optimizer.load_state_dict(state_dict["optimizer_state_dict"])

=======
torch._inductor.config.coordinate_descent_tuning = True # we allow this flag for medium track
>>>>>>> 16a66905

# -----------------------------------------------------------------------------
# Muon optimizer


def zeropower_via_newtonschulz5(G: Tensor) -> Tensor:
    """
    Newton-Schulz iteration to compute the zeroth power / orthogonalization of G. We opt to use a
    quintic iteration whose coefficients are selected to maximize the slope at zero. For the purpose
    of minimizing steps, it turns out to be empirically effective to keep increasing the slope at
    zero even beyond the point where the iteration no longer converges all the way to one everywhere
    on the interval. This iteration therefore does not produce UV^T but rather something like US'V^T
    where S' is diagonal with S_{ii}' ∈ [1 - l, 1 + r], which turns out not to hurt model
    performance at all relative to UV^T, where USV^T = G is the SVD.
    """
    assert (
        G.ndim >= 2
    )  # batched Muon implementation by @scottjmaddox, and put into practice in the record by @YouJiacheng
    X = G.bfloat16()
    if G.size(-2) > G.size(-1):
        X = X.mT

    # Ensure spectral norm is at most 1
    X = X / (X.norm(dim=(-2, -1), keepdim=True) + 1e-7)
    # Perform the NS iterations
    for a, b, c in [
        (4.0848, -6.8946, 2.9270),
        (3.9505, -6.3029, 2.6377),
        (3.7418, -5.5913, 2.3037),
        (2.8769, -3.1427, 1.2046),
        (2.8366, -3.0525, 1.2012),
    ]:
        A = X @ X.mT
        B = (
            b * A + c * A @ A
        )  # quintic computation strategy adapted from suggestion by @jxbz, @leloykun, and @YouJiacheng
        X = a * X + B @ X

    if G.size(-2) > G.size(-1):
        X = X.mT
    return X


@torch.compile
<<<<<<< HEAD
def update(
    acc_bf16_view_u16: Tensor,
    mantissa: Tensor,
    momentum_buffer: Tensor,
    update_smoothing_buffer: Tensor,
    grad: Tensor,
    momentum: Tensor,
    update_smoothing: Tensor,
    eff_lr: Tensor,
    eff_weight_decay: Tensor,
):
=======
def update(acc_bf16_view_u16: Tensor, mantissa: Tensor, momentum_buffer: Tensor, smoothed_update_buffer: Tensor, grad: Tensor, momentum: Tensor, update_smoothing: Tensor, eff_lr: Tensor, eff_weight_decay: Tensor):
>>>>>>> 16a66905
    assert acc_bf16_view_u16.dtype == mantissa.dtype == torch.uint16
    grad = grad.float()
    momentum_buffer.copy_(momentum * momentum_buffer + (1 - momentum) * grad)
    v = zeropower_via_newtonschulz5(momentum * momentum_buffer + (1 - momentum) * grad)
    smoothed_update_buffer.copy_(update_smoothing * smoothed_update_buffer + (1 - update_smoothing) * v)
    v = update_smoothing * smoothed_update_buffer + (1-update_smoothing) * v

    update_smoothing_buffer.copy_(update_smoothing * update_smoothing_buffer + (1 - update_smoothing) * v)
    v = update_smoothing_buffer

    acc_m_u32 = (acc_bf16_view_u16.to(torch.uint32) << 16) | mantissa.to(torch.uint32)
    acc_m_u32.view(torch.float32).mul_(1 - eff_weight_decay)
    acc_m_u32.view(torch.float32).add_(other=v, alpha=-eff_lr)
    acc_bf16_view_u16.copy_((acc_m_u32 >> 16).to(torch.uint16))
    mantissa.copy_(acc_m_u32.to(torch.uint16))


class Muon(torch.optim.Optimizer):
    """
    Muon - MomentUm Orthogonalized by Newton-schulz

    https://kellerjordan.github.io/posts/muon/

    Muon internally runs standard SGD-momentum, and then performs an orthogonalization post-
    processing step, in which each 2D parameter's update is replaced with the nearest orthogonal
    matrix. To efficiently orthogonalize each update, we use a Newton-Schulz iteration, which has
    the advantage that it can be stably run in bfloat16 on the GPU.

    Warning: This optimizer should not be used for the embedding layer, the final fully connected layer,
    or any {0,1}-D parameters; those should all be optimized by a standard method (e.g., AdamW).
    """
<<<<<<< HEAD

    def __init__(
        self, params, lr=0.02, weight_decay=0.01, momentum=0.95, update_smoothing=0.0, rank=0, world_size=1
    ):
=======
    def __init__(self, params, lr=0.02, weight_decay=0.01, momentum=0.95, update_smoothing=0.0, rank=0, world_size=1):
>>>>>>> 16a66905
        self.rank = rank
        self.world_size = world_size
        defaults = dict(lr=lr, weight_decay=weight_decay, momentum=momentum, update_smoothing=update_smoothing)
        super().__init__(params, defaults)
        assert all(
            p.dtype == torch.bfloat16
            for group in self.param_groups
            for p in group["params"]
        )

    @torch.no_grad()
    def step(self):
        futures: list[torch.Future] = []
        for group in self.param_groups:
            params: list[Tensor] = group["params"]
            params_pad = params + [torch.empty_like(params[-1])] * self.world_size
            momentum = torch._as_tensor_fullprec(group["momentum"])
            update_smoothing = torch._as_tensor_fullprec(group["update_smoothing"])
<<<<<<< HEAD
            for base_i in range(len(params))[:: self.world_size]:
=======
            for base_i in range(len(params))[::self.world_size]:
>>>>>>> 16a66905
                if base_i + self.rank < len(params):
                    p = params[base_i + self.rank]
                    # if "step_count" not in self.state:
                    #     self.state["step_count"] = torch._as_tensor_fullprec(0.0)
                    # step_count = self.state["step_count"]
                    # step_count.add_(1)
                    state = self.state[p]
                    if len(state) == 0:
                        state["mantissa"] = torch.zeros_like(p, dtype=torch.uint16)
<<<<<<< HEAD
                        state["momentum_buffer"] = torch.zeros_like(
                            p, dtype=torch.float32
                        )
                        state["update_smoothing_buffer"] = torch.zeros_like(
                            p, dtype=torch.bfloat16
                        )
                    update(
                        p.view(torch.uint16),
                        state["mantissa"],
                        state["momentum_buffer"],
                        state["update_smoothing_buffer"],
                        p.grad,
                        momentum,
                        update_smoothing,
                        eff_lr=torch._as_tensor_fullprec(
                            group["lr"] * max(1, p.size(-2) / p.size(-1)) ** 0.5
                        ),
                        eff_weight_decay=torch._as_tensor_fullprec(
                            group["lr"]
                            * group["weight_decay"]
                            * getattr(p, "wd_mul", 1.0)
                        ),
=======
                        state["momentum_buffer"] = torch.zeros_like(p, dtype=torch.float32)
                        state["smoothed_update_buffer"] = torch.zeros_like(p, dtype=torch.bfloat16)
                    update(
                        p.view(torch.uint16), state["mantissa"], state["momentum_buffer"], state["smoothed_update_buffer"],
                        p.grad, momentum, update_smoothing,
                        eff_lr=torch._as_tensor_fullprec((group["lr"] * max(1, p.size(-2) / p.size(-1)) ** 0.5)), # /(1-update_smoothing**step_count)),
                        eff_weight_decay=torch._as_tensor_fullprec(group["lr"] * group["weight_decay"] * getattr(p, "wd_mul", 1.0)),
>>>>>>> 16a66905
                    )
                futures.append(
                    dist.all_gather(
                        params_pad[base_i : base_i + self.world_size],
                        params_pad[base_i + self.rank],
                        async_op=True,
                    ).get_future()
                )
        torch.futures.collect_all(futures).wait()


# -----------------------------------------------------------------------------
# PyTorch nn.Module definitions for the model


def norm(x: Tensor):
    return F.rms_norm(x, (x.size(-1),))


@torch.no_grad()
def init_linear(w: Tensor):
    std = 0.5 * (w.size(-1) ** -0.5)  # 0.5 is a bit better than the default 1/sqrt(3)
    bound = (3**0.5) * std
    return w.uniform_(-bound, bound)


class Rotary(nn.Module):
    def __init__(self, dim: int, max_seq_len: int):
        super().__init__()
        # half-truncate RoPE by @YouJiacheng (w/ base freq tuning)
        angular_freq = (1 / 1024) ** torch.linspace(
            0, 1, steps=dim // 4, dtype=torch.float32
        )
        angular_freq = torch.cat([angular_freq, angular_freq.new_zeros(dim // 4)])
        t = torch.arange(max_seq_len, dtype=torch.float32)
        theta = torch.einsum("i,j -> ij", t, angular_freq)
        self.cos = nn.Buffer(theta.cos(), persistent=False)
        self.sin = nn.Buffer(theta.sin(), persistent=False)

    def forward(self, x_BTHD: Tensor):
        assert self.cos.size(0) >= x_BTHD.size(-3)
        cos, sin = (
            self.cos[None, : x_BTHD.size(-3), None, :],
            self.sin[None, : x_BTHD.size(-3), None, :],
        )
        x1, x2 = x_BTHD.to(dtype=torch.float32).chunk(2, dim=-1)
        y1 = x1 * cos + x2 * sin
        y2 = x1 * (-sin) + x2 * cos
        return torch.cat((y1, y2), 3).type_as(x_BTHD)


class CausalSelfAttention(nn.Module):
    def __init__(self, dim: int, num_heads: int, max_seq_len: int, head_dim=128):
        super().__init__()
        self.num_heads = num_heads
        self.head_dim = head_dim
        hdim = num_heads * head_dim
        # merged QKV weights: suggested by many, implemented by @fernbear.bsky.social, and further improved by @YouJiacheng
        # https://x.com/hi_tysam/status/1879699187107033311
        self.qkvo_w = nn.Parameter(init_linear(torch.empty(4, hdim, dim)).bfloat16())
        self.qkvo_w.detach()[3].zero_()  # out zero init suggested by @Grad62304977
        self.rotary = Rotary(head_dim, max_seq_len)
        # scale the attention logits by given constant, instead of the default head_dim**-0.5, by @leloykun
        # inspired by learnable scalars used by @brendanh0gan https://x.com/hi_tysam/status/1879693583898591283
        self.attn_scale = 0.12

    def forward(
        self, x: Tensor, ve: Tensor | None, block_mask: BlockMask, lambdas: Tensor
    ):
        B, T = x.size(0), x.size(1)  # batch size, sequence length
        assert B == 1, "Must use batch size = 1 for FlexAttention"
        q, k, v = (
            F.linear(x, self.qkvo_w[:3].flatten(end_dim=1))
            .view(B, T, 3 * self.num_heads, self.head_dim)
            .chunk(3, dim=-2)
        )
        q, k = norm(q), norm(k)  # QK norm @Grad62304977
        q, k = self.rotary(q), self.rotary(k)
        v = norm(v)
        if ve is not None:
            v = lambdas[0] * v + lambdas[1] * ve.view_as(
                v
            )  # @KoszarskyB & @Grad62304977
        else:  # skip mid-layers token value embeddings by @YouJiacheng
            v = lambdas[0] * v
        y = flex_attention(
            q.transpose(1, 2),
            k.transpose(1, 2),
            v.transpose(1, 2),
            block_mask=block_mask,
            scale=self.attn_scale,
        ).transpose(1, 2)
        y = y.contiguous().view(
            B, T, self.num_heads * self.head_dim
        )  # re-assemble all head outputs side by side
        y = F.linear(y, self.qkvo_w[3])
        return y


class MLP(nn.Module):
    def __init__(self, dim: int):
        super().__init__()
        hdim = 4 * dim
        self.fc_w = nn.Parameter(init_linear(torch.empty(hdim, dim)).bfloat16())
        self.proj_w = nn.Parameter(torch.zeros(dim, hdim).bfloat16())
        self.fc_w.wd_mul = 2.0
        self.proj_w.wd_mul = 2.0

    def forward(self, x: Tensor):
        x = F.linear(x, self.fc_w)
        x = F.relu(
            x
        ).square()  # https://arxiv.org/abs/2109.08668v2; ~1-2% better than GELU; suggested by @SKYLINEZ007 and @Grad62304977
        x = F.linear(x, self.proj_w)
        return x


class Block(nn.Module):
    def __init__(self, dim: int, num_heads: int, max_seq_len: int, layer_idx: int):
        super().__init__()
        # skip attention of blocks.7 (the 8th layer) by @YouJiacheng
        self.attn = (
            CausalSelfAttention(dim, num_heads, max_seq_len) if layer_idx != 7 else None
        )
        self.mlp = MLP(dim)

    def forward(
<<<<<<< HEAD
        self,
        x: Tensor,
        ve: Tensor | None,
        x00: Tensor,
        x01: Tensor,
        block_mask: BlockMask,
        lambdas: Tensor,
        sa_lambdas: Tensor,
=======
            self,
            x: Tensor,
            ve: Tensor | None,
            x00: Tensor,
            x01: Tensor,
            block_mask: BlockMask,
            lambdas: Tensor,
            sa_lambdas: Tensor,
>>>>>>> 16a66905
    ):
        x = lambdas[0] * x + lambdas[1] * x00 + lambdas[2] * x01
        if self.attn is not None:
            x = x + self.attn(x, ve, block_mask, sa_lambdas)
        x = x + self.mlp(norm(x))
        return x


# -----------------------------------------------------------------------------
# The main model


def next_multiple_of_n(v: float | int, *, n: int):
    return next(x for x in range(n, int(v) + 1 + n, n) if x >= v)


class GPT(nn.Module):
    def __init__(
        self,
        vocab_size: int,
        num_layers: int,
        num_heads: int,
        model_dim: int,
        max_seq_len: int,
    ):
        super().__init__()
        self.embed1 = nn.Embedding(vocab_size, model_dim)
        self.embed2 = nn.Embedding(vocab_size, model_dim)
        # token value embeddings by @KoszarskyB - inspired by @Grad62304977's value residual implementation following https://arxiv.org/abs/2410.17897
        # value embedding code simplification inspired by @ragulpr https://github.com/KellerJordan/modded-nanogpt/pull/78
<<<<<<< HEAD
        self.value_embeds = nn.ModuleList(
            [nn.Embedding(vocab_size, model_dim) for _ in range(5)]
        )
        self.blocks = nn.ModuleList(
            [Block(model_dim, num_heads, max_seq_len, i) for i in range(num_layers)]
        )
=======
        self.value_embeds = nn.ModuleList([nn.Embedding(vocab_size, model_dim) for _ in range(5)])
        self.blocks = nn.ModuleList([Block(model_dim, num_heads, max_seq_len, i) for i in range(num_layers)])
>>>>>>> 16a66905
        # there are only 50257 unique GPT-2 tokens; we extend to nearest multiple of 128 for efficiency.
        # suggested to me by @Grad62304977. this originates from Karpathy's experiments.
        self.lm_head_w = nn.Parameter(
            torch.zeros(next_multiple_of_n(vocab_size, n=128), model_dim)
        )
        # Add learnable skip connection weights for decoder layers
        assert num_layers % 2 == 0
<<<<<<< HEAD
        self.scalars = nn.Parameter(
            torch.cat(
                [
                    torch.ones(num_layers),  # skip_weights
                    *[
                        torch.tensor([1.0, 0.0, 0.0]) for _ in range(num_layers)
                    ],  # block lambdas
                    *[
                        torch.tensor([0.5, 0.5]) for _ in range(num_layers)
                    ],  # SA lambdas
                ]
            )
        )
        for m in self.modules():
            if isinstance(m, nn.Embedding):
                m.bfloat16()
=======
        self.scalars = nn.Parameter(torch.cat([
            torch.ones(num_layers), # skip_weights
            *[torch.tensor([1.0, 0.0, 0.0]) for _ in range(num_layers)], # block lambdas
            *[torch.tensor([0.5, 0.5]) for _ in range(num_layers)], # SA lambdas
        ]))
>>>>>>> 16a66905

    def create_blockmasks(self, input_seq: Tensor, sliding_window_num_blocks: Tensor):
        BLOCK_SIZE = 128
        docs = (input_seq == 50256).cumsum(0)

        def document_causal(b, h, q_idx, kv_idx):
            causal_mask = q_idx >= kv_idx
            document_mask = docs[q_idx] == docs[kv_idx]
            return causal_mask & document_mask

        def dense_to_ordered(dense_blockmask: Tensor):
            num_blocks = dense_blockmask.sum(dim=-1, dtype=torch.int32)
            indices = (
                dense_blockmask.argsort(dim=-1, descending=False, stable=True)
                .flip(-1)
                .to(torch.int32)
            )
            return num_blocks[None, None].contiguous(), indices[None, None].contiguous()

        # manual block mask creation by @YouJiacheng
        assert len(input_seq) % BLOCK_SIZE == 0
        NUM_BLOCKS = len(input_seq) // BLOCK_SIZE
        block_idx = torch.arange(NUM_BLOCKS, dtype=torch.int32, device="cuda")
        causal_blockmask_any = block_idx[:, None] >= block_idx
        causal_blockmask_all = block_idx[:, None] > block_idx
        docs_low = docs.view(-1, BLOCK_SIZE)[:, 0].contiguous()
        docs_high = docs.view(-1, BLOCK_SIZE)[:, -1].contiguous()
        document_blockmask_any = (docs_low[:, None] <= docs_high) & (
            docs_high[:, None] >= docs_low
        )
        document_blockmask_all = (docs_low[:, None] == docs_high) & (
            docs_high[:, None] == docs_low
        )
        blockmask_any = causal_blockmask_any & document_blockmask_any
        blockmask_all = causal_blockmask_all & document_blockmask_all
        partial_kv_num_blocks, partial_kv_indices = dense_to_ordered(
            blockmask_any & ~blockmask_all
        )
        full_kv_num_blocks, full_kv_indices = dense_to_ordered(blockmask_all)

        def build_bm(window_size_blocks: Tensor) -> BlockMask:
            return BlockMask.from_kv_blocks(
                torch.clamp_max(
                    partial_kv_num_blocks,
                    torch.clamp_min(window_size_blocks - full_kv_num_blocks, 1),
                ),
                partial_kv_indices,
                torch.clamp_max(full_kv_num_blocks, window_size_blocks - 1),
                full_kv_indices,
                BLOCK_SIZE=BLOCK_SIZE,
                mask_mod=document_causal,
            )

        # Long-short SWA block masks by @leloykun & @YouJiacheng, adapated from suggestion by @Grad62304977, following Gemma 2 paper
        return build_bm(sliding_window_num_blocks), build_bm(
            sliding_window_num_blocks // 2
        )

    def forward(
        self, input_seq: Tensor, target_seq: Tensor, sliding_window_num_blocks: Tensor
    ):
        assert input_seq.ndim == 1

        ve = [value_embed(input_seq) for value_embed in self.value_embeds]
        # 012 ... 012 structure on token value embeddings by @YouJiacheng, improved on @leloykun's U-net structure
<<<<<<< HEAD
        ve = (
            [ve[0], ve[1], ve[2], ve[3], ve[4]]
            + [None] * (len(self.blocks) - 10)
            + [ve[0], ve[1], ve[2], ve[3], ve[4]]
        )
=======
        ve = [ve[0], ve[1], ve[2], ve[3], ve[4]] + [None] * (len(self.blocks) - 10) + [ve[0], ve[1], ve[2], ve[3], ve[4]]
>>>>>>> 16a66905
        assert len(ve) == len(self.blocks)

        long_bm, short_bm = self.create_blockmasks(input_seq, sliding_window_num_blocks)
        block_masks = [
            long_bm,
            short_bm,
            short_bm,
            short_bm,
            long_bm,
            short_bm,
            short_bm,
            short_bm,
            short_bm,
            short_bm,
            short_bm,
            long_bm,
            short_bm,
            short_bm,
            short_bm,
            long_bm,
        ]
        assert len(block_masks) == len(self.blocks)

<<<<<<< HEAD
        x = x00 = norm(
            self.embed1(input_seq)[None]
        )  # use of norm here by @Grad62304977
=======
        x = x00 = norm(self.embed1(input_seq)[None]) # use of norm here by @Grad62304977
>>>>>>> 16a66905
        x01 = norm(self.embed2(input_seq)[None])

        skip_connections = []
        skip_map = {
            9: 6,
            10: 4,
            11: 2,
        }
<<<<<<< HEAD
        skip_weights = self.scalars[: len(self.blocks)]
        lambdas = self.scalars[1 * len(self.blocks) : 4 * len(self.blocks)].view(-1, 3)
        sa_lambdas = self.scalars[4 * len(self.blocks) : 6 * len(self.blocks)].view(
            -1, 2
        )
        for i in range(len(self.blocks)):
            if i in skip_map:
                x = x + skip_weights[skip_map[i]] * skip_connections[skip_map[i]]
            x = self.blocks[i](
                x, ve[i], x00, x01, block_masks[i], lambdas[i], sa_lambdas[i]
            )
=======
        skip_weights = self.scalars[:len(self.blocks)]
        lambdas = self.scalars[1 * len(self.blocks): 4 * len(self.blocks)].view(-1, 3)
        sa_lambdas = self.scalars[4 * len(self.blocks): 6 * len(self.blocks)].view(-1, 2)
        for i in range(len(self.blocks)):
            if i in skip_map:
                x = x + skip_weights[skip_map[i]] * skip_connections[skip_map[i]]
            x = self.blocks[i](x, ve[i], x00, x01, block_masks[i], lambdas[i], sa_lambdas[i])
>>>>>>> 16a66905
            skip_connections.append(x)

        x = norm(x)
        if self.training:
            logits: Tensor = F.linear(
                x.flatten(end_dim=1), self.lm_head_w.bfloat16()
            ).float()
            loss = F.cross_entropy(
                15 * logits * torch.rsqrt(logits.square() + 225), target_seq
            )
            return loss

        loss = 0
        for i in range(4):
            logits: Tensor = F.linear(
                x.flatten(end_dim=1).chunk(4)[i], self.lm_head_w.bfloat16()
            ).float()
            loss += (
                F.cross_entropy(
                    15 * logits * torch.rsqrt(logits.square() + 225),
                    target_seq.chunk(4)[i],
                )
                / 4
            )
        return loss


# -----------------------------------------------------------------------------
# Our own simple Distributed Data Loader


def _load_data_shard(file: Path):
    header = torch.from_file(
        str(file), False, 256, dtype=torch.int32
    )  # header is 256 int32
    assert header[0] == 20240520, "magic number mismatch in the data .bin file"
    assert header[1] == 1, "unsupported version"
    num_tokens = int(header[2])  # number of tokens (claimed)
    with file.open("rb", buffering=0) as f:
        tokens = torch.empty(
            num_tokens, dtype=torch.uint16, pin_memory=True
        )  # avoid pin_memory copy by @YouJiacheng
        f.seek(256 * 4)
        nbytes = f.readinto(tokens.numpy())  # avoid bytes->array copy by @YouJiacheng
        assert nbytes == 2 * num_tokens, "number of tokens read does not match header"
    return tokens


def distributed_data_generator(
    filename_pattern: str, batch_size: int, rank: int, world_size: int
):
    files = sorted(Path.cwd().glob(filename_pattern))
    assert batch_size % world_size == 0
    local_batch_size = batch_size // world_size
    file_iter = iter(
        files
    )  # use itertools.cycle(files) instead if you want to do multi-epoch training
    tokens, pos = _load_data_shard(next(file_iter)), 0
    while True:
        if pos + batch_size + 1 >= len(tokens):
            tokens, pos = _load_data_shard(next(file_iter)), 0
        buf = tokens[pos + rank * local_batch_size :][: local_batch_size + 1]
        inputs = buf[:-1].to(
            device="cuda", dtype=torch.int32, non_blocking=True
        )  # no sync on host side;
        targets = buf[1:].to(
            device="cuda", dtype=torch.int64, non_blocking=True
        )  # H2D in another stream isn't helpful.
        pos += batch_size
        yield inputs, targets


# -----------------------------------------------------------------------------
# int main


@dataclass
class Hyperparameters:
    # data
    train_files = "data/fineweb10B/fineweb_train_*.bin"  # input .bin to train on
    val_files = (
        "data/fineweb10B/fineweb_val_*.bin"  # input .bin to eval validation loss on
    )
    val_tokens = 10485760  # how many tokens of validation data? it's important to keep this fixed for consistent comparisons
    train_seq_len = 64 * 1024  # FlexAttention sequence length
    val_seq_len = 4 * 64 * 1024  # FlexAttention sequence length for validation
    # optimization
<<<<<<< HEAD
    num_iterations = 5590  # number of iterations to run
    cooldown_frac = 0.7  # fraction of training spent cooling down the learning rate
=======
    num_iterations = 5610 # number of iterations to run
    cooldown_frac = 0.7 # fraction of training spent cooling down the learning rate
>>>>>>> 16a66905
    final_lr_scale = 0.01
    # architecture
    vocab_size = 50257
    # evaluation and logging
    val_loss_every = (
        125  # every how many steps to evaluate val loss? 0 for only at the end
    )
    save_checkpoint = False


args = Hyperparameters()

run_id = int(os.environ.get("RUN_ID", 0))
# torchrun sets these env variables
rank = int(os.environ["RANK"])
world_size = int(os.environ["WORLD_SIZE"])
assert world_size == 8  # this code is designed for 8xH100
assert torch.cuda.is_available()
device = torch.device("cuda", int(os.environ["LOCAL_RANK"]))
torch.cuda.set_device(device)
dist.init_process_group(backend="nccl", device_id=device)
dist.barrier()
master_process = rank == 0  # this process will do logging, checkpointing etc.

# begin logging
if master_process:
    run_id_full = f"{run_id:03d}_{uuid.uuid4()}"
    path = f"logs"
    os.makedirs(path, exist_ok=True)
    logfile = f"{path}/{run_id_full}.txt"
    print(logfile)


def print0(s, console=False):
    if master_process:
        with open(logfile, "a") as f:
            if console:
                print(s)
            print(s, file=f)
<<<<<<< HEAD

=======
>>>>>>> 16a66905

# begin by printing this file (the Python code)
print0(code)
print0("=" * 100)
# log information about the hardware/software environment this is running on
print0(f"Running Python {sys.version}")
print0(
    f"Running PyTorch {torch.version.__version__} compiled for CUDA {torch.version.cuda}"
)


def nvidia_smi():
    import subprocess  # avoid top level import

    try:
        return subprocess.run(
            ["nvidia-smi"], stdout=subprocess.PIPE, stderr=subprocess.PIPE, text=True
        ).stdout
    except FileNotFoundError:
        print0("nvidia-smi not found. Using library functions instead.", console=True)
    import pynvml

    pynvml.nvmlInit()
    device_count = pynvml.nvmlDeviceGetCount()
    print0(
        f"{'GPU':<3} {'Name':<25} {'Temp':<5} {'Power':<10} {'Mem Used':<15} {'Mem Total':<15} {'Util':<6}",
        console=True,
    )
    for i in range(device_count):
        handle = pynvml.nvmlDeviceGetHandleByIndex(i)
        name = pynvml.nvmlDeviceGetName(handle)
        temp = pynvml.nvmlDeviceGetTemperature(handle, pynvml.NVML_TEMPERATURE_GPU)
        power = pynvml.nvmlDeviceGetPowerUsage(handle) // 1000  # mW to W
        mem_info = pynvml.nvmlDeviceGetMemoryInfo(handle)
        mem_used = mem_info.used // (1024 * 1024)
        mem_total = mem_info.total // (1024 * 1024)
        util = pynvml.nvmlDeviceGetUtilizationRates(handle).gpu
        print0(
            f"{i:<3} {name:<25} {temp:<5} {power:<10} {mem_used:<15} {mem_total:<15} {util:<6}%",
            console=True,
        )
    pynvml.nvmlShutdown()


print0(nvidia_smi())
print0("=" * 100)

########################################
#    Construct model and optimizer     #
########################################

model: nn.Module = GPT(
    vocab_size=args.vocab_size,
    num_layers=16,
    num_heads=8,
    model_dim=1024,
    max_seq_len=max(args.train_seq_len, args.val_seq_len),
).cuda()
for m in model.modules():
    if isinstance(m, nn.Embedding):
        m.bfloat16()
for param in model.parameters():
    dist.broadcast(param.detach(), 0)

# collect the parameters to optimize
<<<<<<< HEAD
hidden_matrix_params = sorted(
    (p for p in model.blocks.parameters() if p.ndim >= 2),
    key=lambda x: x.size(),
    reverse=True,
)
embed_params = [
    *model.embed1.parameters(),
    *model.embed2.parameters(),
    *model.value_embeds.parameters(),
=======
hidden_matrix_params = sorted((p for p in model.blocks.parameters() if p.ndim >= 2), key=lambda x: x.size(), reverse=True)
embed_params = [
    *model.embed1.parameters(),
    *model.embed2.parameters(),
    *model.value_embeds.parameters()
>>>>>>> 16a66905
]
scalar_params = [model.scalars]
head_params: list[nn.Parameter] = [model.lm_head_w]
# sanity check
params_collections = [hidden_matrix_params, embed_params, scalar_params, head_params]
optimized_parameters_set = {p for params in params_collections for p in params}
assert optimized_parameters_set == {*model.parameters()}
assert len(optimized_parameters_set) == sum(len(lst) for lst in params_collections)

# init the optimizer(s)
adam_param_groups = [
    dict(params=head_params, lr=1 / 320),
    dict(params=embed_params, lr=0.3),
    dict(params=scalar_params, lr=0.015),
]
# small adam epsilon by @YouJiacheng. this is an alternate method of fixing the world_size dependence
# discovered by @fernbear.bsky.social https://x.com/hi_tysam/status/1879692937589875094
<<<<<<< HEAD
inner_optimizers = [
    torch.optim.AdamW(
        adam_param_groups, betas=(0.8, 0.95), eps=1e-10, weight_decay=0.0, fused=True
    )
]
inner_hidden_optim = Muon(
    hidden_matrix_params, lr=0.03, momentum=0.95, update_smoothing=0.2, rank=rank, world_size=world_size
)
inner_optimizers += [inner_hidden_optim]
outer_optim = Snoo(model, lr=0.68, momentum=0.37, k=28)
all_optimizers: list[torch.optim.Optimizer] = [outer_optim] + inner_optimizers


=======
optimizer1 = torch.optim.AdamW(adam_param_groups, betas=(0.8, 0.95), eps=1e-10, weight_decay=0.0, fused=True)
optimizer2 = Muon(hidden_matrix_params, lr=0.03, momentum=0.95, update_smoothing=0.5, rank=rank, world_size=world_size)
optimizers: list[torch.optim.Optimizer] = [optimizer1, optimizer2]
>>>>>>> 16a66905
def opt_params(opt: torch.optim.Optimizer) -> list[nn.Parameter]:
    return [p for group in opt.param_groups for p in group["params"]]


opt2params = {opt: opt_params(opt) for opt in inner_optimizers}
for opt in inner_optimizers:
    for group in opt.param_groups:
        group["initial_lr"] = group["lr"]


# learning rate schedule: stable then decay
def get_lr(step: int):
    x = step / args.num_iterations  # progress in training
    assert 0 <= x < 1
    if x < 1 - args.cooldown_frac:
        return 1.0
    else:
<<<<<<< HEAD
        return (1 - x) / args.cooldown_frac * (1 - args.final_lr_scale) + args.final_lr_scale
=======
        return (1 - x) / args.cooldown_frac * (1-args.final_lr_scale) + args.final_lr_scale

>>>>>>> 16a66905

# attention window size schedule: linearly increase
@lru_cache(1)
def get_window_size_blocks_helper(window_size: int):
    return torch.tensor(window_size // 128, dtype=torch.int32, pin_memory=True).cuda(
        non_blocking=True
    )


def get_window_size_blocks(step: int):
    x = step / args.num_iterations  # progress in training
    assert 0 <= x <= 1
    # Linearly increase the block-wise sliding window size over training 128 -> 1792
    # increase by @fernbear.bsky.social; block-wise by @YouJiacheng
    factor = 4 * x**3 - 6 * x**2 + 3 * x  # cubic schedule by @jadenj3o
    window_size = next_multiple_of_n(3456 * factor, n=128)
    return get_window_size_blocks_helper(window_size)


model: nn.Module = torch.compile(model, dynamic=False)

########################################
#            Warmup kernels            #
########################################

# Warmup the training kernels, then re-initialize the state so we aren't cheating
warmup_steps = 10
<<<<<<< HEAD
initial_state = copy.deepcopy(
    dict(
        model=model.state_dict(),
        optimizers=[opt.state_dict() for opt in all_optimizers],
    )
)
for _ in range(warmup_steps):
    inputs = targets = torch.randint(
        0, args.vocab_size, size=(args.train_seq_len,), device="cuda"
    )
=======
initial_state = copy.deepcopy(dict(model=model.state_dict(), optimizers=[opt.state_dict() for opt in optimizers]))
for warmup_step in range(warmup_steps):
    print0(f"Warmup step {warmup_step+1}/{warmup_steps}")
    inputs = targets = torch.randint(0, args.vocab_size, size=(args.train_seq_len,), device="cuda")
>>>>>>> 16a66905
    model(inputs.to(torch.int32), targets, get_window_size_blocks(0)).backward()
    for param in model.parameters():
        dist.all_reduce(param.grad, op=dist.ReduceOp.AVG)
    for opt in inner_optimizers:
        opt.step()
    outer_optim.step()
    model.zero_grad(set_to_none=True)
model.load_state_dict(initial_state["model"])
for opt, opt_state in zip(all_optimizers, initial_state["optimizers"]):
    opt.load_state_dict(opt_state)
del initial_state

########################################
#        Training and validation       #
########################################

torch.cuda.reset_peak_memory_stats()
train_loader = distributed_data_generator(
    args.train_files, world_size * args.train_seq_len, rank, world_size
)
training_time_ms = 0
# start the clock
dist.barrier()
t0 = time.perf_counter()
# begin training
train_steps = args.num_iterations
for step in range(train_steps + 1):
    last_step = step == train_steps

    # --------------- VALIDATION SECTION -----------------
    if last_step or (args.val_loss_every > 0 and step % args.val_loss_every == 0):
        # stop the clock
        dist.barrier()
        training_time_ms += 1000 * (time.perf_counter() - t0)
        model.eval()
        val_batch_size = world_size * args.val_seq_len
        assert args.val_tokens % val_batch_size == 0
        val_steps = args.val_tokens // val_batch_size
        val_loader = distributed_data_generator(
            args.val_files, val_batch_size, rank, world_size
        )
        val_loss = 0
        with torch.no_grad():
            for _ in range(val_steps):
                inputs, targets = next(val_loader)
                val_loss += model(inputs, targets, get_window_size_blocks(step))
        val_loss /= val_steps
        del val_loader
        dist.all_reduce(val_loss, op=dist.ReduceOp.AVG)
        print0(
            f"step:{step}/{train_steps} val_loss:{val_loss:.6f} train_time:{training_time_ms:.0f}ms step_avg:{training_time_ms/max(step, 1):.2f}ms",
            console=True,
        )
        model.train()
        # start the clock again
        dist.barrier()
        t0 = time.perf_counter()

    if last_step:
        if master_process and args.save_checkpoint:
            log = dict(
                step=step,
                code=code,
                model=model.state_dict(),
                optimizers=[opt.state_dict() for opt in all_optimizers],
            )
            os.makedirs(f"logs/{run_id_full}", exist_ok=True)
            torch.save(log, f"logs/{run_id_full}/state_step{step:06d}.pt")
        # the last step only has the validation loop, so break to avoid training
        break

    # --------------- TRAINING SECTION -----------------
    inputs, targets = next(train_loader)
    model(inputs, targets, get_window_size_blocks(step)).backward()
    opt2futures = {
        opt: [
            dist.all_reduce(p.grad, op=dist.ReduceOp.AVG, async_op=True).get_future()
            for p in params
        ]
        for opt, params in opt2params.items()
    }
    # set optimization hyperparameters
    for opt in inner_optimizers:
        for group in opt.param_groups:
            group["lr"] = group["initial_lr"] * get_lr(step)
    for group in inner_hidden_optim.param_groups:
        frac = min(step / 300, 1)  # momentum warmup for muon
        group["momentum"] = (1 - frac) * 0.85 + frac * 0.95

<<<<<<< HEAD
=======
        smoothing_frac=min(step / 3000, 1)
        group["update_smoothing"] = (1 - smoothing_frac) * 0.5 + smoothing_frac * 0.2
>>>>>>> 16a66905
    # step the optimizers
    for opt in inner_optimizers:
        torch.futures.collect_all(opt2futures[opt]).wait()
        opt.step()
    outer_optim.step()
    # null the gradients
    model.zero_grad(set_to_none=True)
    # logging
    approx_training_time_ms = training_time_ms + 1000 * (time.perf_counter() - t0)
    print0(
        f"step:{step+1}/{train_steps} train_time:{approx_training_time_ms:.0f}ms step_avg:{approx_training_time_ms/(step + 1):.2f}ms",
        console=True,
    )

print0(
    f"peak memory allocated: {torch.cuda.max_memory_allocated() // 1024 // 1024} MiB "
    f"reserved: {torch.cuda.max_memory_reserved() // 1024 // 1024} MiB",
    console=True,
)
dist.destroy_process_group()<|MERGE_RESOLUTION|>--- conflicted
+++ resolved
@@ -23,7 +23,6 @@
 
 # use of FlexAttention contributed by @KoszarskyB
 from torch.nn.attention.flex_attention import BlockMask, flex_attention
-<<<<<<< HEAD
 
 
 torch._inductor.config.coordinate_descent_tuning = (
@@ -96,9 +95,6 @@
             p_dst.copy_(p_src)
         self.optimizer.load_state_dict(state_dict["optimizer_state_dict"])
 
-=======
-torch._inductor.config.coordinate_descent_tuning = True # we allow this flag for medium track
->>>>>>> 16a66905
 
 # -----------------------------------------------------------------------------
 # Muon optimizer
@@ -143,7 +139,6 @@
 
 
 @torch.compile
-<<<<<<< HEAD
 def update(
     acc_bf16_view_u16: Tensor,
     mantissa: Tensor,
@@ -155,9 +150,6 @@
     eff_lr: Tensor,
     eff_weight_decay: Tensor,
 ):
-=======
-def update(acc_bf16_view_u16: Tensor, mantissa: Tensor, momentum_buffer: Tensor, smoothed_update_buffer: Tensor, grad: Tensor, momentum: Tensor, update_smoothing: Tensor, eff_lr: Tensor, eff_weight_decay: Tensor):
->>>>>>> 16a66905
     assert acc_bf16_view_u16.dtype == mantissa.dtype == torch.uint16
     grad = grad.float()
     momentum_buffer.copy_(momentum * momentum_buffer + (1 - momentum) * grad)
@@ -189,14 +181,10 @@
     Warning: This optimizer should not be used for the embedding layer, the final fully connected layer,
     or any {0,1}-D parameters; those should all be optimized by a standard method (e.g., AdamW).
     """
-<<<<<<< HEAD
 
     def __init__(
         self, params, lr=0.02, weight_decay=0.01, momentum=0.95, update_smoothing=0.0, rank=0, world_size=1
     ):
-=======
-    def __init__(self, params, lr=0.02, weight_decay=0.01, momentum=0.95, update_smoothing=0.0, rank=0, world_size=1):
->>>>>>> 16a66905
         self.rank = rank
         self.world_size = world_size
         defaults = dict(lr=lr, weight_decay=weight_decay, momentum=momentum, update_smoothing=update_smoothing)
@@ -215,11 +203,7 @@
             params_pad = params + [torch.empty_like(params[-1])] * self.world_size
             momentum = torch._as_tensor_fullprec(group["momentum"])
             update_smoothing = torch._as_tensor_fullprec(group["update_smoothing"])
-<<<<<<< HEAD
             for base_i in range(len(params))[:: self.world_size]:
-=======
-            for base_i in range(len(params))[::self.world_size]:
->>>>>>> 16a66905
                 if base_i + self.rank < len(params):
                     p = params[base_i + self.rank]
                     # if "step_count" not in self.state:
@@ -229,7 +213,6 @@
                     state = self.state[p]
                     if len(state) == 0:
                         state["mantissa"] = torch.zeros_like(p, dtype=torch.uint16)
-<<<<<<< HEAD
                         state["momentum_buffer"] = torch.zeros_like(
                             p, dtype=torch.float32
                         )
@@ -252,15 +235,6 @@
                             * group["weight_decay"]
                             * getattr(p, "wd_mul", 1.0)
                         ),
-=======
-                        state["momentum_buffer"] = torch.zeros_like(p, dtype=torch.float32)
-                        state["smoothed_update_buffer"] = torch.zeros_like(p, dtype=torch.bfloat16)
-                    update(
-                        p.view(torch.uint16), state["mantissa"], state["momentum_buffer"], state["smoothed_update_buffer"],
-                        p.grad, momentum, update_smoothing,
-                        eff_lr=torch._as_tensor_fullprec((group["lr"] * max(1, p.size(-2) / p.size(-1)) ** 0.5)), # /(1-update_smoothing**step_count)),
-                        eff_weight_decay=torch._as_tensor_fullprec(group["lr"] * group["weight_decay"] * getattr(p, "wd_mul", 1.0)),
->>>>>>> 16a66905
                     )
                 futures.append(
                     dist.all_gather(
@@ -388,7 +362,6 @@
         self.mlp = MLP(dim)
 
     def forward(
-<<<<<<< HEAD
         self,
         x: Tensor,
         ve: Tensor | None,
@@ -397,16 +370,6 @@
         block_mask: BlockMask,
         lambdas: Tensor,
         sa_lambdas: Tensor,
-=======
-            self,
-            x: Tensor,
-            ve: Tensor | None,
-            x00: Tensor,
-            x01: Tensor,
-            block_mask: BlockMask,
-            lambdas: Tensor,
-            sa_lambdas: Tensor,
->>>>>>> 16a66905
     ):
         x = lambdas[0] * x + lambdas[1] * x00 + lambdas[2] * x01
         if self.attn is not None:
@@ -437,17 +400,12 @@
         self.embed2 = nn.Embedding(vocab_size, model_dim)
         # token value embeddings by @KoszarskyB - inspired by @Grad62304977's value residual implementation following https://arxiv.org/abs/2410.17897
         # value embedding code simplification inspired by @ragulpr https://github.com/KellerJordan/modded-nanogpt/pull/78
-<<<<<<< HEAD
         self.value_embeds = nn.ModuleList(
             [nn.Embedding(vocab_size, model_dim) for _ in range(5)]
         )
         self.blocks = nn.ModuleList(
             [Block(model_dim, num_heads, max_seq_len, i) for i in range(num_layers)]
         )
-=======
-        self.value_embeds = nn.ModuleList([nn.Embedding(vocab_size, model_dim) for _ in range(5)])
-        self.blocks = nn.ModuleList([Block(model_dim, num_heads, max_seq_len, i) for i in range(num_layers)])
->>>>>>> 16a66905
         # there are only 50257 unique GPT-2 tokens; we extend to nearest multiple of 128 for efficiency.
         # suggested to me by @Grad62304977. this originates from Karpathy's experiments.
         self.lm_head_w = nn.Parameter(
@@ -455,7 +413,6 @@
         )
         # Add learnable skip connection weights for decoder layers
         assert num_layers % 2 == 0
-<<<<<<< HEAD
         self.scalars = nn.Parameter(
             torch.cat(
                 [
@@ -472,13 +429,6 @@
         for m in self.modules():
             if isinstance(m, nn.Embedding):
                 m.bfloat16()
-=======
-        self.scalars = nn.Parameter(torch.cat([
-            torch.ones(num_layers), # skip_weights
-            *[torch.tensor([1.0, 0.0, 0.0]) for _ in range(num_layers)], # block lambdas
-            *[torch.tensor([0.5, 0.5]) for _ in range(num_layers)], # SA lambdas
-        ]))
->>>>>>> 16a66905
 
     def create_blockmasks(self, input_seq: Tensor, sliding_window_num_blocks: Tensor):
         BLOCK_SIZE = 128
@@ -544,15 +494,11 @@
 
         ve = [value_embed(input_seq) for value_embed in self.value_embeds]
         # 012 ... 012 structure on token value embeddings by @YouJiacheng, improved on @leloykun's U-net structure
-<<<<<<< HEAD
         ve = (
             [ve[0], ve[1], ve[2], ve[3], ve[4]]
             + [None] * (len(self.blocks) - 10)
             + [ve[0], ve[1], ve[2], ve[3], ve[4]]
         )
-=======
-        ve = [ve[0], ve[1], ve[2], ve[3], ve[4]] + [None] * (len(self.blocks) - 10) + [ve[0], ve[1], ve[2], ve[3], ve[4]]
->>>>>>> 16a66905
         assert len(ve) == len(self.blocks)
 
         long_bm, short_bm = self.create_blockmasks(input_seq, sliding_window_num_blocks)
@@ -576,13 +522,9 @@
         ]
         assert len(block_masks) == len(self.blocks)
 
-<<<<<<< HEAD
         x = x00 = norm(
             self.embed1(input_seq)[None]
         )  # use of norm here by @Grad62304977
-=======
-        x = x00 = norm(self.embed1(input_seq)[None]) # use of norm here by @Grad62304977
->>>>>>> 16a66905
         x01 = norm(self.embed2(input_seq)[None])
 
         skip_connections = []
@@ -591,7 +533,6 @@
             10: 4,
             11: 2,
         }
-<<<<<<< HEAD
         skip_weights = self.scalars[: len(self.blocks)]
         lambdas = self.scalars[1 * len(self.blocks) : 4 * len(self.blocks)].view(-1, 3)
         sa_lambdas = self.scalars[4 * len(self.blocks) : 6 * len(self.blocks)].view(
@@ -603,15 +544,6 @@
             x = self.blocks[i](
                 x, ve[i], x00, x01, block_masks[i], lambdas[i], sa_lambdas[i]
             )
-=======
-        skip_weights = self.scalars[:len(self.blocks)]
-        lambdas = self.scalars[1 * len(self.blocks): 4 * len(self.blocks)].view(-1, 3)
-        sa_lambdas = self.scalars[4 * len(self.blocks): 6 * len(self.blocks)].view(-1, 2)
-        for i in range(len(self.blocks)):
-            if i in skip_map:
-                x = x + skip_weights[skip_map[i]] * skip_connections[skip_map[i]]
-            x = self.blocks[i](x, ve[i], x00, x01, block_masks[i], lambdas[i], sa_lambdas[i])
->>>>>>> 16a66905
             skip_connections.append(x)
 
         x = norm(x)
@@ -699,13 +631,8 @@
     train_seq_len = 64 * 1024  # FlexAttention sequence length
     val_seq_len = 4 * 64 * 1024  # FlexAttention sequence length for validation
     # optimization
-<<<<<<< HEAD
     num_iterations = 5590  # number of iterations to run
     cooldown_frac = 0.7  # fraction of training spent cooling down the learning rate
-=======
-    num_iterations = 5610 # number of iterations to run
-    cooldown_frac = 0.7 # fraction of training spent cooling down the learning rate
->>>>>>> 16a66905
     final_lr_scale = 0.01
     # architecture
     vocab_size = 50257
@@ -745,10 +672,7 @@
             if console:
                 print(s)
             print(s, file=f)
-<<<<<<< HEAD
-
-=======
->>>>>>> 16a66905
+
 
 # begin by printing this file (the Python code)
 print0(code)
@@ -814,7 +738,6 @@
     dist.broadcast(param.detach(), 0)
 
 # collect the parameters to optimize
-<<<<<<< HEAD
 hidden_matrix_params = sorted(
     (p for p in model.blocks.parameters() if p.ndim >= 2),
     key=lambda x: x.size(),
@@ -824,13 +747,6 @@
     *model.embed1.parameters(),
     *model.embed2.parameters(),
     *model.value_embeds.parameters(),
-=======
-hidden_matrix_params = sorted((p for p in model.blocks.parameters() if p.ndim >= 2), key=lambda x: x.size(), reverse=True)
-embed_params = [
-    *model.embed1.parameters(),
-    *model.embed2.parameters(),
-    *model.value_embeds.parameters()
->>>>>>> 16a66905
 ]
 scalar_params = [model.scalars]
 head_params: list[nn.Parameter] = [model.lm_head_w]
@@ -848,7 +764,6 @@
 ]
 # small adam epsilon by @YouJiacheng. this is an alternate method of fixing the world_size dependence
 # discovered by @fernbear.bsky.social https://x.com/hi_tysam/status/1879692937589875094
-<<<<<<< HEAD
 inner_optimizers = [
     torch.optim.AdamW(
         adam_param_groups, betas=(0.8, 0.95), eps=1e-10, weight_decay=0.0, fused=True
@@ -862,11 +777,6 @@
 all_optimizers: list[torch.optim.Optimizer] = [outer_optim] + inner_optimizers
 
 
-=======
-optimizer1 = torch.optim.AdamW(adam_param_groups, betas=(0.8, 0.95), eps=1e-10, weight_decay=0.0, fused=True)
-optimizer2 = Muon(hidden_matrix_params, lr=0.03, momentum=0.95, update_smoothing=0.5, rank=rank, world_size=world_size)
-optimizers: list[torch.optim.Optimizer] = [optimizer1, optimizer2]
->>>>>>> 16a66905
 def opt_params(opt: torch.optim.Optimizer) -> list[nn.Parameter]:
     return [p for group in opt.param_groups for p in group["params"]]
 
@@ -884,12 +794,7 @@
     if x < 1 - args.cooldown_frac:
         return 1.0
     else:
-<<<<<<< HEAD
         return (1 - x) / args.cooldown_frac * (1 - args.final_lr_scale) + args.final_lr_scale
-=======
-        return (1 - x) / args.cooldown_frac * (1-args.final_lr_scale) + args.final_lr_scale
-
->>>>>>> 16a66905
 
 # attention window size schedule: linearly increase
 @lru_cache(1)
@@ -917,7 +822,6 @@
 
 # Warmup the training kernels, then re-initialize the state so we aren't cheating
 warmup_steps = 10
-<<<<<<< HEAD
 initial_state = copy.deepcopy(
     dict(
         model=model.state_dict(),
@@ -928,12 +832,6 @@
     inputs = targets = torch.randint(
         0, args.vocab_size, size=(args.train_seq_len,), device="cuda"
     )
-=======
-initial_state = copy.deepcopy(dict(model=model.state_dict(), optimizers=[opt.state_dict() for opt in optimizers]))
-for warmup_step in range(warmup_steps):
-    print0(f"Warmup step {warmup_step+1}/{warmup_steps}")
-    inputs = targets = torch.randint(0, args.vocab_size, size=(args.train_seq_len,), device="cuda")
->>>>>>> 16a66905
     model(inputs.to(torch.int32), targets, get_window_size_blocks(0)).backward()
     for param in model.parameters():
         dist.all_reduce(param.grad, op=dist.ReduceOp.AVG)
@@ -1023,11 +921,6 @@
         frac = min(step / 300, 1)  # momentum warmup for muon
         group["momentum"] = (1 - frac) * 0.85 + frac * 0.95
 
-<<<<<<< HEAD
-=======
-        smoothing_frac=min(step / 3000, 1)
-        group["update_smoothing"] = (1 - smoothing_frac) * 0.5 + smoothing_frac * 0.2
->>>>>>> 16a66905
     # step the optimizers
     for opt in inner_optimizers:
         torch.futures.collect_all(opt2futures[opt]).wait()
