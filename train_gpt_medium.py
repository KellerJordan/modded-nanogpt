import os
import platform
import sys

with open(sys.argv[0]) as f:
    code = f.read()  # read the code of this file ASAP, for logging
import copy
import time
import uuid
from dataclasses import dataclass
from functools import lru_cache
from pathlib import Path

os.environ["PYTORCH_ALLOC_CONF"] = "expandable_segments:True"
import torch

torch.empty(
    1, device="cuda", requires_grad=True
).backward()  # prevents a bug on some systems
import torch.distributed as dist
import torch.nn.functional as F
from torch import nn, Tensor

# use of FlexAttention contributed by @KoszarskyB
from torch.nn.attention.flex_attention import BlockMask, flex_attention


torch._inductor.config.coordinate_descent_tuning = (
    True  # we allow this flag for medium track
)
# torch._dynamo.config.compiled_autograd = True


class Snoo:
    """
    @DominikKallusky, @vishal9-team, @vinaysrao

    Sparse Nesterov Outer Optimizer (Snoo) is a momentum-based wrapper to any optimizer that can
    improve the stability and smoothness of the optimization process and thus the quality
    of large language models (LLM) and other models. Snoo implicitly adds temporal regularization
    to the parameters, thus smoothing the training trajectory and instilling a bias towards flatter
    minima and lower parameter norms. Snoo is computationally efficient, incurring minimal overhead
    in compute and moderate memory usage.
    """

    @torch.no_grad()
    def __init__(self, model: nn.Module, lr: float, momentum: float, k: int) -> None:
        self.model = model
        self.lr = lr
        self.momentum = momentum
        self.k = k
        self.current_step = 0
        self.outer_buf = [p.clone() for p in model.parameters()]
        self.model_params = list(self.model.parameters())
        self.optimizer = torch.optim.SGD(
            self.model.parameters(),
            lr=lr,
            momentum=momentum,
            nesterov=True,
            fused=True,
        )

    @torch.no_grad()
    def step(
        self,
    ) -> None:
        if self.current_step % self.k == 0:
            for p_new, p_old in zip(self.model_params, self.outer_buf):
                p_new.grad = p_old.data - p_new.data
                p_new.copy_(p_old, non_blocking=True)

            self.optimizer.step()

            for p_new, p_old in zip(self.model_params, self.outer_buf):
                p_old.copy_(p_new, non_blocking=True)
        self.current_step += 1

    def state_dict(self):
        state_dict = {
            "current_step": self.current_step,
            "lr": self.lr,
            "momentum": self.momentum,
            "k": self.k,
            "outer_buf": [p.clone() for p in self.outer_buf],
            "optimizer_state_dict": self.optimizer.state_dict(),
        }
        return state_dict

    def load_state_dict(self, state_dict):
        self.current_step = state_dict["current_step"]
        self.lr = state_dict["lr"]
        self.momentum = state_dict["momentum"]
        self.k = state_dict["k"]
        for p_src, p_dst in zip(state_dict["outer_buf"], self.outer_buf):
            p_dst.copy_(p_src)
        self.optimizer.load_state_dict(state_dict["optimizer_state_dict"])


# -----------------------------------------------------------------------------
# Muon optimizer


def zeropower_via_newtonschulz5(G: Tensor) -> Tensor:
    """
    Newton-Schulz iteration to compute the zeroth power / orthogonalization of G. We opt to use a
    quintic iteration whose coefficients are selected to maximize the slope at zero. For the purpose
    of minimizing steps, it turns out to be empirically effective to keep increasing the slope at
    zero even beyond the point where the iteration no longer converges all the way to one everywhere
    on the interval. This iteration therefore does not produce UV^T but rather something like US'V^T
    where S' is diagonal with S_{ii}' ∈ [1 - l, 1 + r], which turns out not to hurt model
    performance at all relative to UV^T, where USV^T = G is the SVD.
    """
    assert (
        G.ndim >= 2
    )  # batched Muon implementation by @scottjmaddox, and put into practice in the record by @YouJiacheng
    X = G.bfloat16()
    if G.size(-2) > G.size(-1):
        X = X.mT

    # Ensure spectral norm is at most 1
    X = X / (X.norm(dim=(-2, -1), keepdim=True) + 1e-7)
    # Perform the NS iterations
    for a, b, c in [
        (4.0848, -6.8946, 2.9270),
        (3.9505, -6.3029, 2.6377),
        (3.7418, -5.5913, 2.3037),
        (2.8769, -3.1427, 1.2046),
        (2.8366, -3.0525, 1.2012),
    ]:
        A = X @ X.mT
        B = (
            b * A + c * A @ A
        )  # quintic computation strategy adapted from suggestion by @jxbz, @leloykun, and @YouJiacheng
        X = a * X + B @ X

    if G.size(-2) > G.size(-1):
        X = X.mT
    return X


@torch.compile
def update(
    acc_bf16_view_u16: Tensor,
    mantissa: Tensor,
    momentum_buffer: Tensor,
    update_smoothing_buffer: Tensor,
    grad: Tensor,
    momentum: Tensor,
    update_smoothing: Tensor,
    eff_lr: Tensor,
    eff_weight_decay: Tensor,
):
    assert acc_bf16_view_u16.dtype == mantissa.dtype == torch.uint16
    grad = grad.float()
    momentum_buffer.copy_(momentum * momentum_buffer + (1 - momentum) * grad)
    v = zeropower_via_newtonschulz5(momentum * momentum_buffer + (1 - momentum) * grad)
    smoothed_update_buffer.copy_(update_smoothing * smoothed_update_buffer + (1 - update_smoothing) * v)
    v = update_smoothing * smoothed_update_buffer + (1-update_smoothing) * v

    update_smoothing_buffer.copy_(update_smoothing * update_smoothing_buffer + (1 - update_smoothing) * v)
    v = update_smoothing_buffer

    update_smoothing_buffer.copy_(update_smoothing * update_smoothing_buffer + (1 - update_smoothing) * v)
    v = update_smoothing_buffer

    update_smoothing_buffer.copy_(update_smoothing * update_smoothing_buffer + (1 - update_smoothing) * v)
    v = update_smoothing_buffer

    acc_m_u32 = (acc_bf16_view_u16.to(torch.uint32) << 16) | mantissa.to(torch.uint32)
    acc_m_u32.view(torch.float32).mul_(1 - eff_weight_decay)
    acc_m_u32.view(torch.float32).add_(other=v, alpha=-eff_lr)
    acc_bf16_view_u16.copy_((acc_m_u32 >> 16).to(torch.uint16))
    mantissa.copy_(acc_m_u32.to(torch.uint16))


class Muon(torch.optim.Optimizer):
    """
    Muon - MomentUm Orthogonalized by Newton-schulz

    https://kellerjordan.github.io/posts/muon/

    Muon internally runs standard SGD-momentum, and then performs an orthogonalization post-
    processing step, in which each 2D parameter's update is replaced with the nearest orthogonal
    matrix. To efficiently orthogonalize each update, we use a Newton-Schulz iteration, which has
    the advantage that it can be stably run in bfloat16 on the GPU.

    Warning: This optimizer should not be used for the embedding layer, the final fully connected layer,
    or any {0,1}-D parameters; those should all be optimized by a standard method (e.g., AdamW).
    """

    def __init__(
        self, params, lr=0.02, weight_decay=0.01, momentum=0.95, update_smoothing=0.0, rank=0, world_size=1
    ):
        self.rank = rank
        self.world_size = world_size
        defaults = dict(lr=lr, weight_decay=weight_decay, momentum=momentum, update_smoothing=update_smoothing)
        super().__init__(params, defaults)
        assert all(
            p.dtype == torch.bfloat16
            for group in self.param_groups
            for p in group["params"]
        )

    @torch.no_grad()
    def step(self):
        futures: list[torch.Future] = []
        for group in self.param_groups:
            params: list[Tensor] = group["params"]
            params_pad = params + [torch.empty_like(params[-1])] * self.world_size
            momentum = torch._as_tensor_fullprec(group["momentum"])
            update_smoothing = torch._as_tensor_fullprec(group["update_smoothing"])
            for base_i in range(len(params))[:: self.world_size]:
                if base_i + self.rank < len(params):
                    p = params[base_i + self.rank]
                    # if "step_count" not in self.state:
                    #     self.state["step_count"] = torch._as_tensor_fullprec(0.0)
                    # step_count = self.state["step_count"]
                    # step_count.add_(1)
                    state = self.state[p]
                    if len(state) == 0:
                        state["mantissa"] = torch.zeros_like(p, dtype=torch.uint16)
                        state["momentum_buffer"] = torch.zeros_like(
                            p, dtype=torch.float32
                        )
                        state["update_smoothing_buffer"] = torch.zeros_like(
                            p, dtype=torch.bfloat16
                        )
                    update(
                        p.view(torch.uint16),
                        state["mantissa"],
                        state["momentum_buffer"],
                        state["update_smoothing_buffer"],
                        p.grad,
                        momentum,
                        update_smoothing,
                        eff_lr=torch._as_tensor_fullprec(
                            group["lr"] * max(1, p.size(-2) / p.size(-1)) ** 0.5
                        ),
                        eff_weight_decay=torch._as_tensor_fullprec(
                            group["lr"]
                            * group["weight_decay"]
                            * getattr(p, "wd_mul", 1.0)
                        ),
                    )
                futures.append(
                    dist.all_gather(
                        params_pad[base_i : base_i + self.world_size],
                        params_pad[base_i + self.rank],
                        async_op=True,
                    ).get_future()
                )
        torch.futures.collect_all(futures).wait()


# -----------------------------------------------------------------------------
# PyTorch nn.Module definitions for the model


def norm(x: Tensor):
    return F.rms_norm(x, (x.size(-1),))


@torch.no_grad()
def init_linear(w: Tensor):
    std = 0.5 * (w.size(-1) ** -0.5)  # 0.5 is a bit better than the default 1/sqrt(3)
    bound = (3**0.5) * std
    return w.uniform_(-bound, bound)


class Rotary(nn.Module):
    def __init__(self, dim: int, max_seq_len: int):
        super().__init__()
        # half-truncate RoPE by @YouJiacheng (w/ base freq tuning)
        angular_freq = (1 / 1024) ** torch.linspace(
            0, 1, steps=dim // 4, dtype=torch.float32
        )
        angular_freq = torch.cat([angular_freq, angular_freq.new_zeros(dim // 4)])
        t = torch.arange(max_seq_len, dtype=torch.float32)
        theta = torch.einsum("i,j -> ij", t, angular_freq)
        self.cos = nn.Buffer(theta.cos(), persistent=False)
        self.sin = nn.Buffer(theta.sin(), persistent=False)

    def forward(self, x_BTHD: Tensor):
        assert self.cos.size(0) >= x_BTHD.size(-3)
        cos, sin = (
            self.cos[None, : x_BTHD.size(-3), None, :],
            self.sin[None, : x_BTHD.size(-3), None, :],
        )
        x1, x2 = x_BTHD.to(dtype=torch.float32).chunk(2, dim=-1)
        y1 = x1 * cos + x2 * sin
        y2 = x1 * (-sin) + x2 * cos
        return torch.cat((y1, y2), 3).type_as(x_BTHD)


class CausalSelfAttention(nn.Module):
    def __init__(self, dim: int, num_heads: int, max_seq_len: int, head_dim=128):
        super().__init__()
        self.num_heads = num_heads
        self.head_dim = head_dim
        hdim = num_heads * head_dim
        # merged QKV weights: suggested by many, implemented by @fernbear.bsky.social, and further improved by @YouJiacheng
        # https://x.com/hi_tysam/status/1879699187107033311
        self.qkvo_w = nn.Parameter(init_linear(torch.empty(4, hdim, dim)).bfloat16())
        self.qkvo_w.detach()[3].zero_()  # out zero init suggested by @Grad62304977
        self.rotary = Rotary(head_dim, max_seq_len)
        # scale the attention logits by given constant, instead of the default head_dim**-0.5, by @leloykun
        # inspired by learnable scalars used by @brendanh0gan https://x.com/hi_tysam/status/1879693583898591283
        self.attn_scale = 0.12

    def forward(
        self, x: Tensor, ve: Tensor | None, block_mask: BlockMask, lambdas: Tensor
    ):
        B, T = x.size(0), x.size(1)  # batch size, sequence length
        assert B == 1, "Must use batch size = 1 for FlexAttention"
        q, k, v = (
            F.linear(x, self.qkvo_w[:3].flatten(end_dim=1))
            .view(B, T, 3 * self.num_heads, self.head_dim)
            .chunk(3, dim=-2)
        )
        q, k = norm(q), norm(k)  # QK norm @Grad62304977
        q, k = self.rotary(q), self.rotary(k)
        v = norm(v)
        if ve is not None:
            v = lambdas[0] * v + lambdas[1] * ve.view_as(
                v
            )  # @KoszarskyB & @Grad62304977
        else:  # skip mid-layers token value embeddings by @YouJiacheng
            v = lambdas[0] * v
        y = flex_attention(
            q.transpose(1, 2),
            k.transpose(1, 2),
            v.transpose(1, 2),
            block_mask=block_mask,
            scale=self.attn_scale,
        ).transpose(1, 2)
        y = y.contiguous().view(
            B, T, self.num_heads * self.head_dim
        )  # re-assemble all head outputs side by side
        y = F.linear(y, self.qkvo_w[3])
        return y


class MLP(nn.Module):
    def __init__(self, dim: int):
        super().__init__()
        hdim = 4 * dim
        self.fc_w = nn.Parameter(init_linear(torch.empty(hdim, dim)).bfloat16())
        self.proj_w = nn.Parameter(torch.zeros(dim, hdim).bfloat16())
        self.fc_w.wd_mul = 2.0
        self.proj_w.wd_mul = 2.0

    def forward(self, x: Tensor):
        x = F.linear(x, self.fc_w)
        x = F.relu(
            x
        ).square()  # https://arxiv.org/abs/2109.08668v2; ~1-2% better than GELU; suggested by @SKYLINEZ007 and @Grad62304977
        x = F.linear(x, self.proj_w)
        return x


class Block(nn.Module):
    def __init__(self, dim: int, num_heads: int, max_seq_len: int, layer_idx: int):
        super().__init__()
        # skip attention of blocks.7 (the 8th layer) by @YouJiacheng
        self.attn = (
            CausalSelfAttention(dim, num_heads, max_seq_len) if layer_idx != 7 else None
        )
        self.mlp = MLP(dim)

    def forward(
        self,
        x: Tensor,
        ve: Tensor | None,
        x00: Tensor,
        x01: Tensor,
        block_mask: BlockMask,
        lambdas: Tensor,
        sa_lambdas: Tensor,
    ):
        x = lambdas[0] * x + lambdas[1] * x00 + lambdas[2] * x01
        if self.attn is not None:
            x = x + self.attn(x, ve, block_mask, sa_lambdas)
        x = x + self.mlp(norm(x))
        return x


# -----------------------------------------------------------------------------
# The main model


def next_multiple_of_n(v: float | int, *, n: int):
    return next(x for x in range(n, int(v) + 1 + n, n) if x >= v)


class GPT(nn.Module):
    def __init__(
        self,
        vocab_size: int,
        num_layers: int,
        num_heads: int,
        model_dim: int,
        max_seq_len: int,
    ):
        super().__init__()
        self.embed1 = nn.Embedding(vocab_size, model_dim)
        self.embed2 = nn.Embedding(vocab_size, model_dim)
        # token value embeddings by @KoszarskyB - inspired by @Grad62304977's value residual implementation following https://arxiv.org/abs/2410.17897
        # value embedding code simplification inspired by @ragulpr https://github.com/KellerJordan/modded-nanogpt/pull/78
        self.value_embeds = nn.ModuleList(
            [nn.Embedding(vocab_size, model_dim) for _ in range(5)]
        )
        self.blocks = nn.ModuleList(
            [Block(model_dim, num_heads, max_seq_len, i) for i in range(num_layers)]
        )
        # there are only 50257 unique GPT-2 tokens; we extend to nearest multiple of 128 for efficiency.
        # suggested to me by @Grad62304977. this originates from Karpathy's experiments.
        self.lm_head_w = nn.Parameter(
            torch.zeros(next_multiple_of_n(vocab_size, n=128), model_dim)
        )
        # Add learnable skip connection weights for decoder layers
        assert num_layers % 2 == 0
        self.scalars = nn.Parameter(
            torch.cat(
                [
                    torch.ones(num_layers),  # skip_weights
                    *[
                        torch.tensor([1.0, 0.0, 0.0]) for _ in range(num_layers)
                    ],  # block lambdas
                    *[
                        torch.tensor([0.5, 0.5]) for _ in range(num_layers)
                    ],  # SA lambdas
<<<<<<< HEAD
                    torch.zeros(1),  # Smear-MTP lambda
                    torch.tensor([1.0, 0.0]),  # backout lambdas
=======
                    torch.tensor([1.0, 0.0]),  # skip-to-head lambdas
>>>>>>> bcbc2622
                ]
            )
        )
        for m in self.modules():
            if isinstance(m, nn.Embedding):
                m.bfloat16()

    def create_blockmasks(self, input_seq: Tensor, sliding_window_num_blocks: Tensor):
        BLOCK_SIZE = 128
        docs = (input_seq == 50256).cumsum(0)

        def document_causal(b, h, q_idx, kv_idx):
            causal_mask = q_idx >= kv_idx
            document_mask = docs[q_idx] == docs[kv_idx]
            return causal_mask & document_mask

        def dense_to_ordered(dense_blockmask: Tensor):
            num_blocks = dense_blockmask.sum(dim=-1, dtype=torch.int32)
            indices = (
                dense_blockmask.argsort(dim=-1, descending=False, stable=True)
                .flip(-1)
                .to(torch.int32)
            )
            return num_blocks[None, None].contiguous(), indices[None, None].contiguous()

        # manual block mask creation by @YouJiacheng
        assert len(input_seq) % BLOCK_SIZE == 0
        NUM_BLOCKS = len(input_seq) // BLOCK_SIZE
        block_idx = torch.arange(NUM_BLOCKS, dtype=torch.int32, device="cuda")
        causal_blockmask_any = block_idx[:, None] >= block_idx
        causal_blockmask_all = block_idx[:, None] > block_idx
        docs_low = docs.view(-1, BLOCK_SIZE)[:, 0].contiguous()
        docs_high = docs.view(-1, BLOCK_SIZE)[:, -1].contiguous()
        document_blockmask_any = (docs_low[:, None] <= docs_high) & (
            docs_high[:, None] >= docs_low
        )
        document_blockmask_all = (docs_low[:, None] == docs_high) & (
            docs_high[:, None] == docs_low
        )
        blockmask_any = causal_blockmask_any & document_blockmask_any
        blockmask_all = causal_blockmask_all & document_blockmask_all
        partial_kv_num_blocks, partial_kv_indices = dense_to_ordered(
            blockmask_any & ~blockmask_all
        )
        full_kv_num_blocks, full_kv_indices = dense_to_ordered(blockmask_all)

        def build_bm(window_size_blocks: Tensor) -> BlockMask:
            return BlockMask.from_kv_blocks(
                torch.clamp_max(
                    partial_kv_num_blocks,
                    torch.clamp_min(window_size_blocks - full_kv_num_blocks, 1),
                ),
                partial_kv_indices,
                torch.clamp_max(full_kv_num_blocks, window_size_blocks - 1),
                full_kv_indices,
                BLOCK_SIZE=BLOCK_SIZE,
                mask_mod=document_causal,
            )

        # Long-short SWA block masks by @leloykun & @YouJiacheng, adapated from suggestion by @Grad62304977, following Gemma 2 paper
        return build_bm(sliding_window_num_blocks), build_bm(
            sliding_window_num_blocks // 2
        )

    def forward(
        self, input_seq: Tensor, target_seq: Tensor, sliding_window_num_blocks: Tensor
    ):
        assert input_seq.ndim == 1

        ve = [value_embed(input_seq) for value_embed in self.value_embeds]
        # 012 ... 012 structure on token value embeddings by @YouJiacheng, improved on @leloykun's U-net structure
        ve = (
            [ve[0], ve[1], ve[2], ve[3], ve[4]]
            + [None] * (len(self.blocks) - 10)
            + [ve[0], ve[1], ve[2], ve[3], ve[4]]
        )
        assert len(ve) == len(self.blocks)

        long_bm, short_bm = self.create_blockmasks(input_seq, sliding_window_num_blocks)
        block_masks = [
            long_bm,
            short_bm,
            short_bm,
            short_bm,
            long_bm,
            short_bm,
            short_bm,
            short_bm,
            short_bm,
            short_bm,
            short_bm,
            long_bm,
            short_bm,
            short_bm,
            short_bm,
            long_bm,
        ]
        assert len(block_masks) == len(self.blocks)

        x = x00 = norm(
            self.embed1(input_seq)[None]
        )  # use of norm here by @Grad62304977
        x01 = norm(self.embed2(input_seq)[None])

        skip_connections = []
        skip_map = {
            9: 6,
            10: 4,
            11: 2,
        }
        skip_weights = self.scalars[: len(self.blocks)]
        lambdas = self.scalars[1 * len(self.blocks) : 4 * len(self.blocks)].view(-1, 3)
        sa_lambdas = self.scalars[4 * len(self.blocks) : 6 * len(self.blocks)].view(
            -1, 2
        )
        for i in range(len(self.blocks)):
            if i in skip_map:
                x = x + skip_weights[skip_map[i]] * skip_connections[skip_map[i]]
            x = self.blocks[i](
                x, ve[i], x00, x01, block_masks[i], lambdas[i], sa_lambdas[i]
            )
            skip_connections.append(x)

        skip_lambdas = self.scalars[-2:]
        x = norm(x) * skip_lambdas[0] + norm(skip_connections[11]) * skip_lambdas[1]
<<<<<<< HEAD
        # Smear-MTP by snimu
        x = torch.cat(
            [x[:, :1], x[:, 1:] + self.scalars[-3] * x[:, :-1]],
            dim=1,
        )

=======
>>>>>>> bcbc2622
        if self.training:
            logits: Tensor = F.linear(
                x.flatten(end_dim=1), self.lm_head_w.bfloat16()
            ).float()
            loss = F.cross_entropy(
                15 * logits * torch.rsqrt(logits.square() + 225), target_seq
            )
            return loss

        loss = 0
        for i in range(4):
            logits: Tensor = F.linear(
                x.flatten(end_dim=1).chunk(4)[i], self.lm_head_w.bfloat16()
            ).float()
            loss += (
                F.cross_entropy(
                    15 * logits * torch.rsqrt(logits.square() + 225),
                    target_seq.chunk(4)[i],
                )
                / 4
            )
        return loss


# -----------------------------------------------------------------------------
# Our own simple Distributed Data Loader


def _load_data_shard(file: Path):
    header = torch.from_file(
        str(file), False, 256, dtype=torch.int32
    )  # header is 256 int32
    assert header[0] == 20240520, "magic number mismatch in the data .bin file"
    assert header[1] == 1, "unsupported version"
    num_tokens = int(header[2])  # number of tokens (claimed)
    with file.open("rb", buffering=0) as f:
        tokens = torch.empty(
            num_tokens, dtype=torch.uint16, pin_memory=True
        )  # avoid pin_memory copy by @YouJiacheng
        f.seek(256 * 4)
        nbytes = f.readinto(tokens.numpy())  # avoid bytes->array copy by @YouJiacheng
        assert nbytes == 2 * num_tokens, "number of tokens read does not match header"
    return tokens


def distributed_data_generator(
    filename_pattern: str, batch_size: int, rank: int, world_size: int
):
    files = sorted(Path.cwd().glob(filename_pattern))
    assert batch_size % world_size == 0
    local_batch_size = batch_size // world_size
    file_iter = iter(
        files
    )  # use itertools.cycle(files) instead if you want to do multi-epoch training
    tokens, pos = _load_data_shard(next(file_iter)), 0
    while True:
        if pos + batch_size + 1 >= len(tokens):
            tokens, pos = _load_data_shard(next(file_iter)), 0
        buf = tokens[pos + rank * local_batch_size :][: local_batch_size + 1]
        inputs = buf[:-1].to(
            device="cuda", dtype=torch.int32, non_blocking=True
        )  # no sync on host side;
        targets = buf[1:].to(
            device="cuda", dtype=torch.int64, non_blocking=True
        )  # H2D in another stream isn't helpful.
        pos += batch_size
        yield inputs, targets


# -----------------------------------------------------------------------------
# int main


@dataclass
class Hyperparameters:
    # data
    train_files = "data/fineweb10B/fineweb_train_*.bin"  # input .bin to train on
    val_files = (
        "data/fineweb10B/fineweb_val_*.bin"  # input .bin to eval validation loss on
    )
    val_tokens = 10485760  # how many tokens of validation data? it's important to keep this fixed for consistent comparisons
    train_seq_len = 64 * 1024  # FlexAttention sequence length
    val_seq_len = 4 * 64 * 1024  # FlexAttention sequence length for validation
    # optimization
<<<<<<< HEAD
    num_iterations = 5535  # number of iterations to run
=======
    num_iterations = 5550  # number of iterations to run
>>>>>>> bcbc2622
    cooldown_frac = 0.7  # fraction of training spent cooling down the learning rate
    final_lr_scale = 0.01
    # architecture
    vocab_size = 50257
    # evaluation and logging
    val_loss_every = (
        125  # every how many steps to evaluate val loss? 0 for only at the end
    )
    save_checkpoint = False


args = Hyperparameters()

run_id = int(os.environ.get("RUN_ID", 0))
# torchrun sets these env variables
rank = int(os.environ["RANK"])
world_size = int(os.environ["WORLD_SIZE"])
assert world_size == 8  # this code is designed for 8xH100
assert torch.cuda.is_available()
device = torch.device("cuda", int(os.environ["LOCAL_RANK"]))
torch.cuda.set_device(device)
dist.init_process_group(backend="nccl", device_id=device)
dist.barrier()
master_process = rank == 0  # this process will do logging, checkpointing etc.

# begin logging
if master_process:
    run_id_full = f"{run_id:03d}_{uuid.uuid4()}"
    path = f"logs"
    os.makedirs(path, exist_ok=True)
    logfile = f"{path}/{run_id_full}.txt"
    print(logfile)


def print0(s, console=False):
    if master_process:
        with open(logfile, "a") as f:
            if console:
                print(s)
            print(s, file=f)


# begin by printing this file (the Python code)
print0(code)
print0("=" * 100)
# log information about the hardware/software environment this is running on
print0(f"Running Python {sys.version}")
print0(
    f"Running PyTorch {torch.version.__version__} compiled for CUDA {torch.version.cuda}"
)


def nvidia_smi():
    import subprocess  # avoid top level import

    try:
        return subprocess.run(
            ["nvidia-smi"], stdout=subprocess.PIPE, stderr=subprocess.PIPE, text=True
        ).stdout
    except FileNotFoundError:
        print0("nvidia-smi not found. Using library functions instead.", console=True)
    import pynvml

    pynvml.nvmlInit()
    device_count = pynvml.nvmlDeviceGetCount()
    print0(
        f"{'GPU':<3} {'Name':<25} {'Temp':<5} {'Power':<10} {'Mem Used':<15} {'Mem Total':<15} {'Util':<6}",
        console=True,
    )
    for i in range(device_count):
        handle = pynvml.nvmlDeviceGetHandleByIndex(i)
        name = pynvml.nvmlDeviceGetName(handle)
        temp = pynvml.nvmlDeviceGetTemperature(handle, pynvml.NVML_TEMPERATURE_GPU)
        power = pynvml.nvmlDeviceGetPowerUsage(handle) // 1000  # mW to W
        mem_info = pynvml.nvmlDeviceGetMemoryInfo(handle)
        mem_used = mem_info.used // (1024 * 1024)
        mem_total = mem_info.total // (1024 * 1024)
        util = pynvml.nvmlDeviceGetUtilizationRates(handle).gpu
        print0(
            f"{i:<3} {name:<25} {temp:<5} {power:<10} {mem_used:<15} {mem_total:<15} {util:<6}%",
            console=True,
        )
    pynvml.nvmlShutdown()


print0(nvidia_smi())
print0("=" * 100)

########################################
#    Construct model and optimizer     #
########################################

model: nn.Module = GPT(
    vocab_size=args.vocab_size,
    num_layers=16,
    num_heads=8,
    model_dim=1024,
    max_seq_len=max(args.train_seq_len, args.val_seq_len),
).cuda()
for m in model.modules():
    if isinstance(m, nn.Embedding):
        m.bfloat16()
for param in model.parameters():
    dist.broadcast(param.detach(), 0)

# collect the parameters to optimize
hidden_matrix_params = sorted(
    (p for p in model.blocks.parameters() if p.ndim >= 2),
    key=lambda x: x.size(),
    reverse=True,
)
embed_params = [
    *model.embed1.parameters(),
    *model.embed2.parameters(),
    *model.value_embeds.parameters(),
]
scalar_params = [model.scalars]
head_params: list[nn.Parameter] = [model.lm_head_w]
# sanity check
params_collections = [hidden_matrix_params, embed_params, scalar_params, head_params]
optimized_parameters_set = {p for params in params_collections for p in params}
assert optimized_parameters_set == {*model.parameters()}
assert len(optimized_parameters_set) == sum(len(lst) for lst in params_collections)

# init the optimizer(s)
adam_param_groups = [
    dict(params=head_params, lr=1 / 320),
    dict(params=embed_params, lr=0.3),
    dict(params=scalar_params, lr=0.015),
]
# small adam epsilon by @YouJiacheng. this is an alternate method of fixing the world_size dependence
# discovered by @fernbear.bsky.social https://x.com/hi_tysam/status/1879692937589875094
inner_optimizers = [
    torch.optim.AdamW(
        adam_param_groups, betas=(0.8, 0.95), eps=1e-10, weight_decay=0.0, fused=True
    )
]
inner_hidden_optim = Muon(
    hidden_matrix_params, lr=0.03, momentum=0.95, update_smoothing=0.2, rank=rank, world_size=world_size
)
inner_optimizers += [inner_hidden_optim]
outer_optim = Snoo(model, lr=0.68, momentum=0.37, k=28)
all_optimizers: list[torch.optim.Optimizer] = [outer_optim] + inner_optimizers


def opt_params(opt: torch.optim.Optimizer) -> list[nn.Parameter]:
    return [p for group in opt.param_groups for p in group["params"]]


opt2params = {opt: opt_params(opt) for opt in inner_optimizers}
for opt in inner_optimizers:
    for group in opt.param_groups:
        group["initial_lr"] = group["lr"]


# learning rate schedule: stable then decay
def get_lr(step: int):
    x = step / args.num_iterations  # progress in training
    assert 0 <= x < 1
    if x < 1 - args.cooldown_frac:
        return 1.0
    else:
        return (1 - x) / args.cooldown_frac * (1 - args.final_lr_scale) + args.final_lr_scale

# attention window size schedule: linearly increase
@lru_cache(1)
def get_window_size_blocks_helper(window_size: int):
    return torch.tensor(window_size // 128, dtype=torch.int32, pin_memory=True).cuda(
        non_blocking=True
    )


def get_window_size_blocks(step: int):
    x = step / args.num_iterations  # progress in training
    assert 0 <= x <= 1
    # Linearly increase the block-wise sliding window size over training 128 -> 1792
    # increase by @fernbear.bsky.social; block-wise by @YouJiacheng
    factor = 4 * x**3 - 6 * x**2 + 3 * x  # cubic schedule by @jadenj3o
    window_size = next_multiple_of_n(3456 * factor, n=128)
    return get_window_size_blocks_helper(window_size)


model: nn.Module = torch.compile(model, dynamic=False)

########################################
#            Warmup kernels            #
########################################

# Warmup the training kernels, then re-initialize the state so we aren't cheating
warmup_steps = 10
initial_state = copy.deepcopy(
    dict(
        model=model.state_dict(),
        optimizers=[opt.state_dict() for opt in all_optimizers],
    )
)
for _ in range(warmup_steps):
    inputs = targets = torch.randint(
        0, args.vocab_size, size=(args.train_seq_len,), device="cuda"
    )
    model(inputs.to(torch.int32), targets, get_window_size_blocks(0)).backward()
    for param in model.parameters():
        dist.all_reduce(param.grad, op=dist.ReduceOp.AVG)
    for opt in inner_optimizers:
        opt.step()
    outer_optim.step()
    model.zero_grad(set_to_none=True)
model.load_state_dict(initial_state["model"])
for opt, opt_state in zip(all_optimizers, initial_state["optimizers"]):
    opt.load_state_dict(opt_state)
del initial_state

########################################
#        Training and validation       #
########################################

torch.cuda.reset_peak_memory_stats()
train_loader = distributed_data_generator(
    args.train_files, world_size * args.train_seq_len, rank, world_size
)
training_time_ms = 0
# start the clock
dist.barrier()
t0 = time.perf_counter()
# begin training
train_steps = args.num_iterations
for step in range(train_steps + 1):
    last_step = step == train_steps

    # --------------- VALIDATION SECTION -----------------
    if last_step or (args.val_loss_every > 0 and step % args.val_loss_every == 0):
        # stop the clock
        dist.barrier()
        training_time_ms += 1000 * (time.perf_counter() - t0)
        model.eval()
        val_batch_size = world_size * args.val_seq_len
        assert args.val_tokens % val_batch_size == 0
        val_steps = args.val_tokens // val_batch_size
        val_loader = distributed_data_generator(
            args.val_files, val_batch_size, rank, world_size
        )
        val_loss = 0
        with torch.no_grad():
            for _ in range(val_steps):
                inputs, targets = next(val_loader)
                val_loss += model(inputs, targets, get_window_size_blocks(step))
        val_loss /= val_steps
        del val_loader
        dist.all_reduce(val_loss, op=dist.ReduceOp.AVG)
        print0(
            f"step:{step}/{train_steps} val_loss:{val_loss:.6f} train_time:{training_time_ms:.0f}ms step_avg:{training_time_ms/max(step, 1):.2f}ms",
            console=True,
        )
        model.train()
        # start the clock again
        dist.barrier()
        t0 = time.perf_counter()

    if last_step:
        if master_process and args.save_checkpoint:
            log = dict(
                step=step,
                code=code,
                model=model.state_dict(),
                optimizers=[opt.state_dict() for opt in all_optimizers],
            )
            os.makedirs(f"logs/{run_id_full}", exist_ok=True)
            torch.save(log, f"logs/{run_id_full}/state_step{step:06d}.pt")
        # the last step only has the validation loop, so break to avoid training
        break

    # --------------- TRAINING SECTION -----------------
    inputs, targets = next(train_loader)
    model(inputs, targets, get_window_size_blocks(step)).backward()
    opt2futures = {
        opt: [
            dist.all_reduce(p.grad, op=dist.ReduceOp.AVG, async_op=True).get_future()
            for p in params
        ]
        for opt, params in opt2params.items()
    }
    # set optimization hyperparameters
    for opt in inner_optimizers:
        for group in opt.param_groups:
            group["lr"] = group["initial_lr"] * get_lr(step)
    for group in inner_hidden_optim.param_groups:
        frac = min(step / 300, 1)  # momentum warmup for muon
        group["momentum"] = (1 - frac) * 0.85 + frac * 0.95

    # step the optimizers
    for opt in inner_optimizers:
        torch.futures.collect_all(opt2futures[opt]).wait()
        opt.step()
    outer_optim.step()
    # null the gradients
    model.zero_grad(set_to_none=True)
    # logging
    approx_training_time_ms = training_time_ms + 1000 * (time.perf_counter() - t0)
    print0(
        f"step:{step+1}/{train_steps} train_time:{approx_training_time_ms:.0f}ms step_avg:{approx_training_time_ms/(step + 1):.2f}ms",
        console=True,
    )

print0(
    f"peak memory allocated: {torch.cuda.max_memory_allocated() // 1024 // 1024} MiB "
    f"reserved: {torch.cuda.max_memory_reserved() // 1024 // 1024} MiB",
    console=True,
)
dist.destroy_process_group()<|MERGE_RESOLUTION|>--- conflicted
+++ resolved
@@ -429,12 +429,8 @@
                     *[
                         torch.tensor([0.5, 0.5]) for _ in range(num_layers)
                     ],  # SA lambdas
-<<<<<<< HEAD
                     torch.zeros(1),  # Smear-MTP lambda
                     torch.tensor([1.0, 0.0]),  # backout lambdas
-=======
-                    torch.tensor([1.0, 0.0]),  # skip-to-head lambdas
->>>>>>> bcbc2622
                 ]
             )
         )
@@ -560,15 +556,12 @@
 
         skip_lambdas = self.scalars[-2:]
         x = norm(x) * skip_lambdas[0] + norm(skip_connections[11]) * skip_lambdas[1]
-<<<<<<< HEAD
         # Smear-MTP by snimu
         x = torch.cat(
             [x[:, :1], x[:, 1:] + self.scalars[-3] * x[:, :-1]],
             dim=1,
         )
 
-=======
->>>>>>> bcbc2622
         if self.training:
             logits: Tensor = F.linear(
                 x.flatten(end_dim=1), self.lm_head_w.bfloat16()
@@ -653,11 +646,7 @@
     train_seq_len = 64 * 1024  # FlexAttention sequence length
     val_seq_len = 4 * 64 * 1024  # FlexAttention sequence length for validation
     # optimization
-<<<<<<< HEAD
     num_iterations = 5535  # number of iterations to run
-=======
-    num_iterations = 5550  # number of iterations to run
->>>>>>> bcbc2622
     cooldown_frac = 0.7  # fraction of training spent cooling down the learning rate
     final_lr_scale = 0.01
     # architecture
