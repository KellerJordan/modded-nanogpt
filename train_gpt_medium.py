--- conflicted
+++ resolved
@@ -451,18 +451,8 @@
         causal_blockmask_all = block_idx[:, None] > block_idx
         docs_low = docs.view(-1, BLOCK_SIZE)[:, 0].contiguous()
         docs_high = docs.view(-1, BLOCK_SIZE)[:, -1].contiguous()
-<<<<<<< HEAD
         document_blockmask_all = (docs_low[:, None] == docs_high) & (docs_high[:, None] == docs_low)
         blockmask_any = causal_blockmask_any & (docs_low[:, None] <= docs_high)
-=======
-        document_blockmask_any = (docs_low[:, None] <= docs_high) & (
-            docs_high[:, None] >= docs_low
-        )
-        document_blockmask_all = (docs_low[:, None] == docs_high) & (
-            docs_high[:, None] == docs_low
-        )
-        blockmask_any = causal_blockmask_any & document_blockmask_any
->>>>>>> 1ddda919
         blockmask_all = causal_blockmask_all & document_blockmask_all
         partial_kv_num_blocks, partial_kv_indices = dense_to_ordered(
             blockmask_any & ~blockmask_all
@@ -679,7 +669,6 @@
             if console:
                 print(s)
             print(s, file=f)
-<<<<<<< HEAD
 from torch._logging._internal import trace_structured # noqa: E402
 import torch._inductor.codecache # noqa: E402
 import torch._inductor.graph # noqa: E402
@@ -689,9 +678,6 @@
     trace_structured(name, metadata_fn, **kwargs)
 torch._inductor.codecache.trace_structured = _patched_trace_structured
 torch._inductor.graph.trace_structured = _patched_trace_structured
-=======
-
->>>>>>> 1ddda919
 
 # begin by printing this file (the Python code)
 print0(code)
